--- conflicted
+++ resolved
@@ -12,14 +12,14 @@
 # ----------------------------------------------------------------------
 
 import SUAVE
-from SUAVE.Core import Units
+from SUAVE.Attributes import Units
 
 import numpy as np
 import pylab as plt
 
 import copy, time
 
-from SUAVE.Core import (
+from SUAVE.Structure import (
 Data, Container, Data_Exception, Data_Warning,
 )
 
@@ -114,7 +114,7 @@
     # ------------------------------------------------------------------
 
     wing = SUAVE.Components.Wings.Wing()
-    wing.tag = 'main_wing'
+    wing.tag = 'Main Wing'
 
     wing.aspect_ratio            = 8.4
     wing.sweep                   = 22.0 * Units.deg
@@ -152,7 +152,7 @@
     # ------------------------------------------------------------------
 
     wing = SUAVE.Components.Wings.Wing()
-    wing.tag = 'horizontal_stabilizer'
+    wing.tag = 'Horizontal Stabilizer'
 
     wing.aspect_ratio            = 5.5
     wing.sweep                   = 34.5 * Units.deg
@@ -190,7 +190,7 @@
     # ------------------------------------------------------------------
 
     wing = SUAVE.Components.Wings.Wing()
-    wing.tag = 'vertical_stabilizer'
+    wing.tag = 'Vertical Stabilizer'
 
     wing.aspect_ratio            = 1.7      #
     wing.sweep                   = 25 * Units.deg
@@ -228,7 +228,7 @@
     # ------------------------------------------------------------------
 
     fuselage = SUAVE.Components.Fuselages.Fuselage()
-    fuselage.tag = 'fuselage'
+    fuselage.tag = 'Fuselage'
 
     fuselage.number_coach_seats    = vehicle.passengers
     fuselage.seats_abreast         = 4
@@ -267,10 +267,6 @@
     # ------------------------------------------------------------------    
     
 
-<<<<<<< HEAD
-    turbofan = SUAVE.Components.Propulsors.TurboFanPASS()
-    turbofan.tag = 'turbo_fan'
-=======
     #initialize the gas turbine network
     gt_engine                   = SUAVE.Components.Energy.Networks.Turbofan()
     gt_engine.tag               = 'Turbo Fan'
@@ -279,7 +275,6 @@
     gt_engine.thrust_design     = 20300.0
     gt_engine.engine_length     = 3.0
     gt_engine.nacelle_diameter  = 1.0
->>>>>>> aa2caec0
 
     #set the working fluid for the network
     working_fluid               = SUAVE.Attributes.Gases.Air
@@ -458,8 +453,8 @@
     # --- Takeoff Configuration ---
     takeoff_config = vehicle.configs.takeoff
 
-    takeoff_config.wings['main_wing'].flaps_angle = 20. * Units.deg
-    takeoff_config.wings['main_wing'].slats_angle = 25. * Units.deg
+    takeoff_config.wings['Main Wing'].flaps_angle = 20. * Units.deg
+    takeoff_config.wings['Main Wing'].slats_angle = 25. * Units.deg
 
     takeoff_config.V2_VS_ratio = 1.21
     takeoff_config.maximum_lift_coefficient = 2.
@@ -468,8 +463,8 @@
     # --- Landing Configuration ---
     landing_config = vehicle.new_configuration("landing")
 
-    landing_config.wings['main_wing'].flaps_angle = 30. * Units.deg
-    landing_config.wings['main_wing'].slats_angle = 25. * Units.deg
+    landing_config.wings['Main Wing'].flaps_angle = 30. * Units.deg
+    landing_config.wings['Main Wing'].slats_angle = 25. * Units.deg
 
     landing_config.Vref_VS_ratio = 1.23
     landing_config.maximum_lift_coefficient = 2.
@@ -493,7 +488,7 @@
     #   Initialize the Mission
     # ------------------------------------------------------------------
 
-    mission = SUAVE.Analyses.Missions.Mission()
+    mission = SUAVE.Attributes.Missions.Mission()
     mission.tag = 'EMBRAER_E190AR test mission'
 
     # atmospheric model
@@ -513,7 +508,7 @@
     #   First Climb Segment: Constant Speed, Constant Throttle
     # ------------------------------------------------------------------
 
-    segment = SUAVE.Analyses.Missions.Segments.Climb.Constant_Throttle_Constant_Speed()
+    segment = SUAVE.Attributes.Missions.Segments.Climb.Constant_Throttle_Constant_Speed()
     segment.tag = "CLIMB_250KCAS"
 
     # connect vehicle configuration
@@ -535,7 +530,7 @@
     #   Second Climb Segment: Constant Speed, Constant Throttle
     # ------------------------------------------------------------------
 
-    segment = SUAVE.Analyses.Missions.Segments.Climb.Constant_Throttle_Constant_Speed()
+    segment = SUAVE.Attributes.Missions.Segments.Climb.Constant_Throttle_Constant_Speed()
     segment.tag = "CLIMB_280KCAS"
 
     # connect vehicle configuration
@@ -559,7 +554,7 @@
     #   Third Climb Segment: Constant Speed, Constant Climb Rate
     # ------------------------------------------------------------------
 
-    segment = SUAVE.Analyses.Missions.Segments.Climb.Constant_Throttle_Constant_Speed()
+    segment = SUAVE.Attributes.Missions.Segments.Climb.Constant_Throttle_Constant_Speed()
     segment.tag = "CLIMB_Final"
 
     # connect vehicle configuration
@@ -580,7 +575,7 @@
     #   Cruise Segment: constant speed, constant altitude
     # ------------------------------------------------------------------
 
-    segment = SUAVE.Analyses.Missions.Segments.Cruise.Constant_Speed_Constant_Altitude()
+    segment = SUAVE.Attributes.Missions.Segments.Cruise.Constant_Speed_Constant_Altitude()
     segment.tag = "Cruise"
 
     # connect vehicle configuration
@@ -606,7 +601,7 @@
     #   First Descent Segment: consant speed, constant segment rate
     # ------------------------------------------------------------------
 
-    segment = SUAVE.Analyses.Missions.Segments.Descent.Constant_Speed_Constant_Rate()
+    segment = SUAVE.Attributes.Missions.Segments.Descent.Constant_Speed_Constant_Rate()
     segment.tag = "DESCENT_M0.77"
 
     # connect vehicle configuration
@@ -628,7 +623,7 @@
     #   Second Descent Segment: consant speed, constant segment rate
     # ------------------------------------------------------------------
 
-    segment = SUAVE.Analyses.Missions.Segments.Descent.Constant_Speed_Constant_Rate()
+    segment = SUAVE.Attributes.Missions.Segments.Descent.Constant_Speed_Constant_Rate()
     segment.tag = "DESCENT_290KCAS"
 
     # connect vehicle configuration
@@ -650,7 +645,7 @@
     #   Third Descent Segment: consant speed, constant segment rate
     # ------------------------------------------------------------------
 
-    segment = SUAVE.Analyses.Missions.Segments.Descent.Constant_Speed_Constant_Rate()
+    segment = SUAVE.Attributes.Missions.Segments.Descent.Constant_Speed_Constant_Rate()
     segment.tag = "DESCENT_250KCAS"
 
     # connect vehicle configuration
