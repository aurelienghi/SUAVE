version: 2.4.{build}
branches:
  only:
  - master
  - develop
image: Ubuntu2004
build: off

environment:
  COVERALLS_SERVICE_NAME: appveyor
<<<<<<< HEAD
  COVERALLS_REPO_TOKEN: NYq6djlTKUL8Z7xEkaMZpzaTtsXFwGg2r
=======
  COVERALLS_REPO_TOKEN: m09oo3So3XLf7Xx2GzsylzegXi64U9IOG
>>>>>>> 8f9aad68

init:
    - sudo apt-get update
    - sudo apt-get install -qq python3-pip
    
install:
    - cd trunk
    - pip3 install --upgrade pip
    - pip3 install --upgrade numpy
    - pip3 install --upgrade scipy==1.7.3
    - pip3 install --upgrade scikit-learn
    - pip3 install --upgrade matplotlib
    - pip3 install --upgrade plotly
    - PATH=$PATH:/home/appveyor/.local/bin
    - pip3 install coveralls==3.2.0
    - python3 setup.py develop --user
    - cd ../regression
    
test_script:
  coverage run automatic_regression.py test
     
on_success:
  coveralls<|MERGE_RESOLUTION|>--- conflicted
+++ resolved
@@ -1,38 +1,34 @@
-version: 2.4.{build}
-branches:
-  only:
-  - master
-  - develop
-image: Ubuntu2004
-build: off
-
-environment:
-  COVERALLS_SERVICE_NAME: appveyor
-<<<<<<< HEAD
-  COVERALLS_REPO_TOKEN: NYq6djlTKUL8Z7xEkaMZpzaTtsXFwGg2r
-=======
-  COVERALLS_REPO_TOKEN: m09oo3So3XLf7Xx2GzsylzegXi64U9IOG
->>>>>>> 8f9aad68
-
-init:
-    - sudo apt-get update
-    - sudo apt-get install -qq python3-pip
-    
-install:
-    - cd trunk
-    - pip3 install --upgrade pip
-    - pip3 install --upgrade numpy
-    - pip3 install --upgrade scipy==1.7.3
-    - pip3 install --upgrade scikit-learn
-    - pip3 install --upgrade matplotlib
-    - pip3 install --upgrade plotly
-    - PATH=$PATH:/home/appveyor/.local/bin
-    - pip3 install coveralls==3.2.0
-    - python3 setup.py develop --user
-    - cd ../regression
-    
-test_script:
-  coverage run automatic_regression.py test
-     
-on_success:
+version: 2.4.{build}
+branches:
+  only:
+  - master
+  - develop
+image: Ubuntu2004
+build: off
+
+environment:
+  COVERALLS_SERVICE_NAME: appveyor
+  COVERALLS_REPO_TOKEN: m09oo3So3XLf7Xx2GzsylzegXi64U9IOG
+
+init:
+    - sudo apt-get update
+    - sudo apt-get install -qq python3-pip
+    
+install:
+    - cd trunk
+    - pip3 install --upgrade pip
+    - pip3 install --upgrade numpy
+    - pip3 install --upgrade scipy==1.7.3
+    - pip3 install --upgrade scikit-learn
+    - pip3 install --upgrade matplotlib
+    - pip3 install --upgrade plotly
+    - PATH=$PATH:/home/appveyor/.local/bin
+    - pip3 install coveralls==3.2.0
+    - python3 setup.py develop --user
+    - cd ../regression
+    
+test_script:
+  coverage run automatic_regression.py test
+     
+on_success:
   coveralls