--- conflicted
+++ resolved
@@ -1,13 +1,13 @@
 # Stopped_Rotor_CRM.py
-# 
+#
 # Created: May 2019, M Clarke
-#          Sep 2020, M. Clarke 
+#          Sep 2020, M. Clarke
 
 #----------------------------------------------------------------------
 #   Imports
 # ---------------------------------------------------------------------
 import SUAVE
-from SUAVE.Core import Units, Data 
+from SUAVE.Core import Units, Data
 import copy
 from SUAVE.Components.Energy.Networks.Lift_Cruise                         import Lift_Cruise
 from SUAVE.Methods.Power.Battery.Sizing                                   import initialize_from_mass
@@ -18,7 +18,7 @@
 
 import numpy as np
 import pylab as plt
-from copy import deepcopy 
+from copy import deepcopy
 
 # ----------------------------------------------------------------------
 #   Build the Vehicle
@@ -27,201 +27,201 @@
 
     # ------------------------------------------------------------------
     #   Initialize the Vehicle
-    # ------------------------------------------------------------------    
+    # ------------------------------------------------------------------
     vehicle               = SUAVE.Vehicle()
     vehicle.tag           = 'Lift_Cruise_CRM'
     vehicle.configuration = 'eVTOL'
 
     # ------------------------------------------------------------------
     #   Vehicle-level Properties
-    # ------------------------------------------------------------------    
+    # ------------------------------------------------------------------
     # mass properties
-    vehicle.mass_properties.takeoff           = 2450. * Units.lb 
+    vehicle.mass_properties.takeoff           = 2450. * Units.lb
     vehicle.mass_properties.operating_empty   = 2250. * Units.lb               # Approximate
     vehicle.mass_properties.max_takeoff       = 2450. * Units.lb               # Approximate
     vehicle.mass_properties.max_payload       = 200.  * Units.lb
     vehicle.mass_properties.center_of_gravity = [[2.0144,   0.  ,  0. ]] # Approximate
 
-    # basic parameters                          
-    vehicle.reference_area         = 10.76  
-    vehicle.envelope.ultimate_load = 5.7   
-    vehicle.envelope.limit_load    = 3.  
-
-    # ------------------------------------------------------------------    
-    # WINGS                                    
-    # ------------------------------------------------------------------    
-    # WING PROPERTIES           
+    # basic parameters
+    vehicle.reference_area         = 10.76
+    vehicle.envelope.ultimate_load = 5.7
+    vehicle.envelope.limit_load    = 3.
+
+    # ------------------------------------------------------------------
+    # WINGS
+    # ------------------------------------------------------------------
+    # WING PROPERTIES
     wing                          = SUAVE.Components.Wings.Main_Wing()
-    wing.tag                      = 'main_wing'  
-    wing.aspect_ratio             = 10.76 
+    wing.tag                      = 'main_wing'
+    wing.aspect_ratio             = 10.76
     wing.sweeps.quarter_chord     = 0.0  * Units.degrees
-    wing.thickness_to_chord       = 0.18  
-    wing.taper                    = 1.  
+    wing.thickness_to_chord       = 0.18
+    wing.taper                    = 1.
     wing.spans.projected          = 35.0   * Units.feet
     wing.chords.root              = 3.25   * Units.feet
-    wing.total_length             = 3.25   * Units.feet 
-    wing.chords.tip               = 3.25   * Units.feet 
-    wing.chords.mean_aerodynamic  = 3.25   * Units.feet  
-    wing.dihedral                 = 1.0    * Units.degrees  
-    wing.areas.reference          = 113.75 * Units.feet**2 
-    wing.areas.wetted             = 227.5  * Units.feet**2  
-    wing.areas.exposed            = 227.5  * Units.feet**2  
-    wing.twists.root              = 4.0    * Units.degrees  
-    wing.twists.tip               = 0.0    * Units.degrees   
+    wing.total_length             = 3.25   * Units.feet
+    wing.chords.tip               = 3.25   * Units.feet
+    wing.chords.mean_aerodynamic  = 3.25   * Units.feet
+    wing.dihedral                 = 1.0    * Units.degrees
+    wing.areas.reference          = 113.75 * Units.feet**2
+    wing.areas.wetted             = 227.5  * Units.feet**2
+    wing.areas.exposed            = 227.5  * Units.feet**2
+    wing.twists.root              = 4.0    * Units.degrees
+    wing.twists.tip               = 0.0    * Units.degrees
     wing.origin                   = [[1.5, 0., 0. ]]
-    wing.aerodynamic_center       = [1.975 , 0., 0.]    
-    wing.winglet_fraction         = 0.0  
+    wing.aerodynamic_center       = [1.975 , 0., 0.]
+    wing.winglet_fraction         = 0.0
     wing.symmetric                = True
     wing.vertical                 = False
 
-    # Segment                                  
+    # Segment
     segment                       = SUAVE.Components.Wings.Segment()
-    segment.tag                   = 'Section_1'   
-    segment.percent_span_location = 0.  
-    segment.twist                 = 0.  
-    segment.root_chord_percent    = 1.5 
+    segment.tag                   = 'Section_1'
+    segment.percent_span_location = 0.
+    segment.twist                 = 0.
+    segment.root_chord_percent    = 1.5
     segment.dihedral_outboard     = 1.0 * Units.degrees
     segment.sweeps.quarter_chord  = 8.5 * Units.degrees
-    segment.thickness_to_chord    = 0.18  
-    wing.Segments.append(segment)               
-
-    # Segment                                   
+    segment.thickness_to_chord    = 0.18
+    wing.Segments.append(segment)
+
+    # Segment
     segment                       = SUAVE.Components.Wings.Segment()
-    segment.tag                   = 'Section_2'    
-    segment.percent_span_location = 0.227 
-    segment.twist                 = 0.  
-    segment.root_chord_percent    = 1.  
+    segment.tag                   = 'Section_2'
+    segment.percent_span_location = 0.227
+    segment.twist                 = 0.
+    segment.root_chord_percent    = 1.
     segment.dihedral_outboard     = 1.0  * Units.degrees
-    segment.sweeps.quarter_chord  = 0.0  * Units.degrees 
-    segment.thickness_to_chord    = 0.12 
-    wing.Segments.append(segment)               
-
-    # Segment                                   
+    segment.sweeps.quarter_chord  = 0.0  * Units.degrees
+    segment.thickness_to_chord    = 0.12
+    wing.Segments.append(segment)
+
+    # Segment
     segment                       = SUAVE.Components.Wings.Segment()
-    segment.tag                   = 'Section_3'   
-    segment.percent_span_location = 1.0 
-    segment.twist                 = 0.  
-    segment.root_chord_percent    = 1.0 
+    segment.tag                   = 'Section_3'
+    segment.percent_span_location = 1.0
+    segment.twist                 = 0.
+    segment.root_chord_percent    = 1.0
     segment.dihedral_outboard     = 1.0  * Units.degrees
     segment.sweeps.quarter_chord  = 0.0 * Units.degrees
-    segment.thickness_to_chord    = 0.12 
-    wing.Segments.append(segment)               
+    segment.thickness_to_chord    = 0.12
+    wing.Segments.append(segment)
 
     # add to vehicle
-    vehicle.append_component(wing)       
+    vehicle.append_component(wing)
 
     # WING PROPERTIES
     wing                          = SUAVE.Components.Wings.Wing()
-    wing.tag                      = 'horizontal_tail'  
-    wing.aspect_ratio             = 4.0 
-    wing.sweeps.quarter_chord     = 0.0  
-    wing.thickness_to_chord       = 0.12  
-    wing.taper                    = 1.0  
+    wing.tag                      = 'horizontal_tail'
+    wing.aspect_ratio             = 4.0
+    wing.sweeps.quarter_chord     = 0.0
+    wing.thickness_to_chord       = 0.12
+    wing.taper                    = 1.0
     wing.spans.projected          = 8.0 * Units.feet
-    wing.chords.root              = 2.0 * Units.feet 
-    wing.total_length             = 2.0 * Units.feet 
-    wing.chords.tip               = 2.0 * Units.feet 
-    wing.chords.mean_aerodynamic  = 2.0 * Units.feet   
-    wing.dihedral                 = 0.  * Units.degrees  
-    wing.areas.reference          = 16.0  * Units.feet**2 
-    wing.areas.wetted             = 32.0  * Units.feet**2    
-    wing.areas.exposed            = 32.0  * Units.feet**2  
-    wing.twists.root              = 0. * Units.degrees  
-    wing.twists.tip               = 0. * Units.degrees  
+    wing.chords.root              = 2.0 * Units.feet
+    wing.total_length             = 2.0 * Units.feet
+    wing.chords.tip               = 2.0 * Units.feet
+    wing.chords.mean_aerodynamic  = 2.0 * Units.feet
+    wing.dihedral                 = 0.  * Units.degrees
+    wing.areas.reference          = 16.0  * Units.feet**2
+    wing.areas.wetted             = 32.0  * Units.feet**2
+    wing.areas.exposed            = 32.0  * Units.feet**2
+    wing.twists.root              = 0. * Units.degrees
+    wing.twists.tip               = 0. * Units.degrees
     wing.origin                   = [[14.0*0.3048 , 0.0 , 0.205 ]]
-    wing.aerodynamic_center       = [15.0*0.3048 ,  0.,  0.] 
-    wing.symmetric                = True    
+    wing.aerodynamic_center       = [15.0*0.3048 ,  0.,  0.]
+    wing.symmetric                = True
 
     # add to vehicle
-    vehicle.append_component(wing)    
+    vehicle.append_component(wing)
 
 
     # WING PROPERTIES
     wing                          = SUAVE.Components.Wings.Wing()
     wing.tag                      = 'vertical_tail_1'
-    wing.aspect_ratio             = 2. 
-    wing.sweeps.quarter_chord     = 20.0 * Units.degrees 
+    wing.aspect_ratio             = 2.
+    wing.sweeps.quarter_chord     = 20.0 * Units.degrees
     wing.thickness_to_chord       = 0.12
     wing.taper                    = 0.5
-    wing.spans.projected          = 3.0 * Units.feet 
-    wing.chords.root              = 2.0 * Units.feet  
-    wing.total_length             = 2.0 * Units.feet 
-    wing.chords.tip               = 1.0 * Units.feet  
+    wing.spans.projected          = 3.0 * Units.feet
+    wing.chords.root              = 2.0 * Units.feet
+    wing.total_length             = 2.0 * Units.feet
+    wing.chords.tip               = 1.0 * Units.feet
     wing.chords.mean_aerodynamic  = 1.5 * Units.feet
     wing.areas.reference          = 4.5 * Units.feet**2
-    wing.areas.wetted             = 9.0 * Units.feet**2 
-    wing.areas.exposed            = 9.0 * Units.feet**2 
-    wing.twists.root              = 0. * Units.degrees 
-    wing.twists.tip               = 0. * Units.degrees  
+    wing.areas.wetted             = 9.0 * Units.feet**2
+    wing.areas.exposed            = 9.0 * Units.feet**2
+    wing.twists.root              = 0. * Units.degrees
+    wing.twists.tip               = 0. * Units.degrees
     wing.origin                   = [[14.0*0.3048 , 4.0*0.3048  , 0.205  ]]
-    wing.aerodynamic_center       = 0.0   
-    wing.winglet_fraction         = 0.0  
-    wing.vertical                 = True 
+    wing.aerodynamic_center       = 0.0
+    wing.winglet_fraction         = 0.0
+    wing.vertical                 = True
     wing.symmetric                = False
 
     # add to vehicle
-    vehicle.append_component(wing)   
+    vehicle.append_component(wing)
 
 
     # WING PROPERTIES
     wing                         = SUAVE.Components.Wings.Wing()
     wing.tag                     = 'vertical_tail_2'
-    wing.aspect_ratio            = 2. 
-    wing.sweeps.quarter_chord    = 20.0 * Units.degrees 
+    wing.aspect_ratio            = 2.
+    wing.sweeps.quarter_chord    = 20.0 * Units.degrees
     wing.thickness_to_chord      = 0.12
     wing.taper                   = 0.5
-    wing.spans.projected         = 3.0 * Units.feet 
-    wing.chords.root             = 2.0 * Units.feet  
-    wing.total_length            = 2.0 * Units.feet 
-    wing.chords.tip              = 1.0 * Units.feet  
+    wing.spans.projected         = 3.0 * Units.feet
+    wing.chords.root             = 2.0 * Units.feet
+    wing.total_length            = 2.0 * Units.feet
+    wing.chords.tip              = 1.0 * Units.feet
     wing.chords.mean_aerodynamic = 1.5 * Units.feet
     wing.areas.reference         = 4.5 * Units.feet**2
-    wing.areas.wetted            = 9.0 * Units.feet**2 
-    wing.areas.exposed           = 9.0 * Units.feet**2 
-    wing.twists.root             = 0.0 * Units.degrees  
-    wing.twists.tip              = 0.0 * Units.degrees   
+    wing.areas.wetted            = 9.0 * Units.feet**2
+    wing.areas.exposed           = 9.0 * Units.feet**2
+    wing.twists.root             = 0.0 * Units.degrees
+    wing.twists.tip              = 0.0 * Units.degrees
     wing.origin                  = [[14.0*0.3048 , -4.0*0.3048  , 0.205   ]]
-    wing.aerodynamic_center      = 0.0   
-    wing.winglet_fraction        = 0.0  
-    wing.vertical                = True   
+    wing.aerodynamic_center      = 0.0
+    wing.winglet_fraction        = 0.0
+    wing.vertical                = True
     wing.symmetric               = False
 
     # add to vehicle
-    vehicle.append_component(wing)   
+    vehicle.append_component(wing)
 
    # ---------------------------------------------------------------
-    # FUSELAGE                
-    # ---------------------------------------------------------------   
+    # FUSELAGE
+    # ---------------------------------------------------------------
     # FUSELAGE PROPERTIES
     fuselage                                    = SUAVE.Components.Fuselages.Fuselage()
     fuselage.tag                                = 'fuselage'
-    fuselage.configuration                      = 'Tube_Wing'  
-    fuselage.seats_abreast                      = 2.  
-    fuselage.seat_pitch                         = 3.  
-    fuselage.fineness.nose                      = 0.88   
-    fuselage.fineness.tail                      = 1.13   
-    fuselage.lengths.nose                       = 3.2 * Units.feet 
+    fuselage.configuration                      = 'Tube_Wing'
+    fuselage.seats_abreast                      = 2.
+    fuselage.seat_pitch                         = 3.
+    fuselage.fineness.nose                      = 0.88
+    fuselage.fineness.tail                      = 1.13
+    fuselage.lengths.nose                       = 3.2 * Units.feet
     fuselage.lengths.tail                       = 6.4 * Units.feet
-    fuselage.lengths.cabin                      = 6.4 * Units.feet 
+    fuselage.lengths.cabin                      = 6.4 * Units.feet
     fuselage.lengths.total                      = 4.10534
-    fuselage.width                              = 5.85 * Units.feet 
-    fuselage.heights.maximum                    = 4.65 * Units.feet  
-    fuselage.heights.at_quarter_length          = 3.75 * Units.feet  
-    fuselage.heights.at_wing_root_quarter_chord = 4.65 * Units.feet 
-    fuselage.heights.at_three_quarters_length   = 4.26 * Units.feet 
-    fuselage.areas.wetted                       = 236. * Units.feet**2 
-    fuselage.areas.front_projected              = 0.14 * Units.feet**2    
-    fuselage.effective_diameter                 = 5.85 * Units.feet  
-    fuselage.differential_pressure              = 0. 
-
-    # Segment  
-    segment                           = SUAVE.Components.Fuselages.Segment() 
+    fuselage.width                              = 5.85 * Units.feet
+    fuselage.heights.maximum                    = 4.65 * Units.feet
+    fuselage.heights.at_quarter_length          = 3.75 * Units.feet
+    fuselage.heights.at_wing_root_quarter_chord = 4.65 * Units.feet
+    fuselage.heights.at_three_quarters_length   = 4.26 * Units.feet
+    fuselage.areas.wetted                       = 236. * Units.feet**2
+    fuselage.areas.front_projected              = 0.14 * Units.feet**2
+    fuselage.effective_diameter                 = 5.85 * Units.feet
+    fuselage.differential_pressure              = 0.
+
+    # Segment
+    segment                           = SUAVE.Components.Fuselages.Segment()
     segment.tag                       = 'segment_0'
     segment.percent_x_location        = 0.
     segment.percent_z_location        = -0.267/4.10534
     segment.height                    = 0.1
     segment.width                     = 0.1
-    fuselage.Segments.append(segment)           
+    fuselage.Segments.append(segment)
 
     # Segment
     segment                           = SUAVE.Components.Fuselages.Segment()
@@ -248,7 +248,7 @@
     segment.percent_z_location        =  0/4.10534
     segment.height                    =  1.37248
     segment.width                     =  1.35312
-    fuselage.Segments.append(segment)           
+    fuselage.Segments.append(segment)
 
     # Segment
     segment                           = SUAVE.Components.Fuselages.Segment()
@@ -259,18 +259,18 @@
     segment.width                     = 0.79210
     fuselage.Segments.append(segment)
 
-    # Segment                                   
+    # Segment
     segment                           = SUAVE.Components.Fuselages.Segment()
     segment.tag                       = 'segment_5'
     segment.percent_x_location        =  1.
     segment.percent_z_location        =  0.12522/4.10534
     segment.height                    = 0.05
     segment.width                     = 0.05
-    fuselage.Segments.append(segment)           
+    fuselage.Segments.append(segment)
 
 
     # add to vehicle
-    vehicle.append_component(fuselage) 
+    vehicle.append_component(fuselage)
 
    #-------------------------------------------------------------------
     # INNER BOOMS
@@ -348,7 +348,7 @@
 
     #-------------------------------------------------------------------
     # OUTER BOOMS
-    #-------------------------------------------------------------------   
+    #-------------------------------------------------------------------
     short_boom                                    = SUAVE.Components.Fuselages.Fuselage()
     short_boom.tag                                = 'boom_2r'
     short_boom.configuration                      = 'boom'
@@ -441,18 +441,18 @@
     net                              = Lift_Cruise()
     net.number_of_lift_rotor_engines = 12
     net.number_of_propeller_engines  = 1
-    net.nacelle_diameter             = 0.6 * Units.feet  
+    net.nacelle_diameter             = 0.6 * Units.feet
     net.engine_length                = 0.5 * Units.feet
     net.areas                        = Data()
-    net.areas.wetted                 = np.pi*net.nacelle_diameter*net.engine_length + 0.5*np.pi*net.nacelle_diameter**2    
+    net.areas.wetted                 = np.pi*net.nacelle_diameter*net.engine_length + 0.5*np.pi*net.nacelle_diameter**2
     net.voltage                      = 500.
 
     #------------------------------------------------------------------
-    # Design Electronic Speed Controller 
+    # Design Electronic Speed Controller
     #------------------------------------------------------------------
     lift_rotor_esc              = SUAVE.Components.Energy.Distributors.Electronic_Speed_Controller()
     lift_rotor_esc.efficiency   = 0.95
-    net.lift_rotor_esc          = lift_rotor_esc 
+    net.lift_rotor_esc          = lift_rotor_esc
 
     propeller_esc            = SUAVE.Components.Energy.Distributors.Electronic_Speed_Controller()
     propeller_esc.efficiency = 0.95
@@ -479,7 +479,7 @@
     bat                                                 = SUAVE.Components.Energy.Storages.Batteries.Constant_Mass.Lithium_Ion()
     bat.specific_energy                                 = 300. * Units.Wh/Units.kg
     bat.resistance                                      = 0.005
-    bat.max_voltage                                     = net.voltage 
+    bat.max_voltage                                     = net.voltage
     bat.mass_properties.mass                            = 300. * Units.kg
     initialize_from_mass(bat, bat.mass_properties.mass)
     net.battery                                         = bat
@@ -489,70 +489,70 @@
     # Design Rotors and Propellers
     #------------------------------------------------------------------
     # atmosphere and flight conditions for propeller/rotor design
-    g                        = 9.81                                   # gravitational acceleration 
-    S                        = vehicle.reference_area                 # reference area 
-    speed_of_sound           = 340                                    # speed of sound 
+    g                        = 9.81                                   # gravitational acceleration
+    S                        = vehicle.reference_area                 # reference area
+    speed_of_sound           = 340                                    # speed of sound
     rho                      = 1.22                                   # reference density
-    fligth_CL                = 0.75                                   # cruise target lift coefficient 
-    AR                       = vehicle.wings.main_wing.aspect_ratio   # aspect ratio 
+    fligth_CL                = 0.75                                   # cruise target lift coefficient
+    AR                       = vehicle.wings.main_wing.aspect_ratio   # aspect ratio
     Cd0                      = 0.06                                   # profile drag
     Cdi                      = fligth_CL**2/(np.pi*AR*0.98)           # induced drag
     Cd                       = Cd0 + Cdi                              # total drag
-    V_inf                    = 110.* Units['mph']                     # freestream velocity 
+    V_inf                    = 110.* Units['mph']                     # freestream velocity
     Drag                     = S * (0.5*rho*V_inf**2 )*Cd             # cruise drag
-    Hover_Load               = vehicle.mass_properties.takeoff*g      # hover load 
+    Hover_Load               = vehicle.mass_properties.takeoff*g      # hover load
     net.identical_propellers = True
     net.identical_rotors     = True
 
-    # Thrust Propeller                          
-    propeller                        = SUAVE.Components.Energy.Converters.Propeller() 
+    # Thrust Propeller
+    propeller                        = SUAVE.Components.Energy.Converters.Propeller()
     propeller.number_of_blades       = 3
     propeller.freestream_velocity    = V_inf
     propeller.tip_radius             = 1.0668
-    propeller.hub_radius             = 0.21336 
-    propeller.design_tip_mach        = 0.5  
-    propeller.angular_velocity       = propeller.design_tip_mach *speed_of_sound/propeller.tip_radius   
+    propeller.hub_radius             = 0.21336
+    propeller.design_tip_mach        = 0.5
+    propeller.angular_velocity       = propeller.design_tip_mach *speed_of_sound/propeller.tip_radius
     propeller.design_Cl              = 0.7
-    propeller.design_altitude        = 1000 * Units.feet   
-    propeller.design_thrust          = (Drag*2.5)/net.number_of_propeller_engines  
+    propeller.design_altitude        = 1000 * Units.feet
+    propeller.design_thrust          = (Drag*2.5)/net.number_of_propeller_engines
     propeller.variable_pitch         = True
 
-    propeller.airfoil_geometry       =  ['../Vehicles/Airfoils/NACA_4412.txt'] 
+    propeller.airfoil_geometry       =  ['../Vehicles/Airfoils/NACA_4412.txt']
     propeller.airfoil_polars         = [['../Vehicles/Airfoils/Polars/NACA_4412_polar_Re_50000.txt' ,
                                          '../Vehicles/Airfoils/Polars/NACA_4412_polar_Re_100000.txt' ,
                                          '../Vehicles/Airfoils/Polars/NACA_4412_polar_Re_200000.txt' ,
                                          '../Vehicles/Airfoils/Polars/NACA_4412_polar_Re_500000.txt' ,
                                          '../Vehicles/Airfoils/Polars/NACA_4412_polar_Re_1000000.txt' ]]
 
-    propeller.airfoil_polar_stations = [0,0,0,0,0,0,0,0,0,0,0,0,0,0,0,0,0,0,0,0]      
-    propeller                        = propeller_design(propeller)   
-    propeller.origin                 = [[16.*0.3048 , 0. ,2.02*0.3048 ]]   
+    propeller.airfoil_polar_stations = [0,0,0,0,0,0,0,0,0,0,0,0,0,0,0,0,0,0,0,0]
+    propeller                        = propeller_design(propeller)
+    propeller.origin                 = [[16.*0.3048 , 0. ,2.02*0.3048 ]]
     net.propellers.append(propeller)
-                                     
-    # Lift Rotors                                  
-    lift_rotor                            = SUAVE.Components.Energy.Converters.Lift_Rotor() 
+
+    # Lift Rotors
+    lift_rotor                            = SUAVE.Components.Energy.Converters.Lift_Rotor()
     lift_rotor.tip_radius                 = 2.8 * Units.feet
-    lift_rotor.hub_radius                 = 0.35 * Units.feet      
+    lift_rotor.hub_radius                 = 0.35 * Units.feet
     lift_rotor.number_of_blades           = 2
     lift_rotor.design_tip_mach            = 0.65
-    lift_rotor.disc_area                  = np.pi*(lift_rotor.tip_radius**2)         
-    lift_rotor.freestream_velocity        = 500. * Units['ft/min']  
-    lift_rotor.angular_velocity           = lift_rotor.design_tip_mach* speed_of_sound /lift_rotor.tip_radius   
+    lift_rotor.disc_area                  = np.pi*(lift_rotor.tip_radius**2)
+    lift_rotor.freestream_velocity        = 500. * Units['ft/min']
+    lift_rotor.angular_velocity           = lift_rotor.design_tip_mach* speed_of_sound /lift_rotor.tip_radius
     lift_rotor.design_Cl                  = 0.7
-    lift_rotor.design_altitude            = 20 * Units.feet                            
+    lift_rotor.design_altitude            = 20 * Units.feet
     lift_rotor.design_thrust              = Hover_Load/(net.number_of_lift_rotor_engines-1) # contingency for one-engine-inoperative condition
     lift_rotor.variable_pitch             = True
-    
-    lift_rotor.airfoil_geometry           =  ['../Vehicles/Airfoils/NACA_4412.txt'] 
+
+    lift_rotor.airfoil_geometry           =  ['../Vehicles/Airfoils/NACA_4412.txt']
     lift_rotor.airfoil_polars             = [['../Vehicles/Airfoils/Polars/NACA_4412_polar_Re_50000.txt' ,
                                          '../Vehicles/Airfoils/Polars/NACA_4412_polar_Re_100000.txt' ,
                                          '../Vehicles/Airfoils/Polars/NACA_4412_polar_Re_200000.txt' ,
                                          '../Vehicles/Airfoils/Polars/NACA_4412_polar_Re_500000.txt' ,
                                          '../Vehicles/Airfoils/Polars/NACA_4412_polar_Re_1000000.txt' ]]
 
-    lift_rotor.airfoil_polar_stations     = [0,0,0,0,0,0,0,0,0,0,0,0,0,0,0,0,0,0,0,0]       
+    lift_rotor.airfoil_polar_stations     = [0,0,0,0,0,0,0,0,0,0,0,0,0,0,0,0,0,0,0,0]
     lift_rotor                            = propeller_design(lift_rotor)
-    
+
     # Appending rotors with different origins
     rotations = [1,-1,1,-1,1,-1,1,-1,1,-1,1,-1]
     origins   = [[0.543,  1.63  , -0.126] ,[0.543, -1.63  ,  -0.126],
@@ -561,17 +561,17 @@
                  [3.843,  2.826 , -0.126] ,[3.843, -2.826 ,  -0.126],
                  [0.543,  4.022 , -0.126] ,[0.543, -4.022 ,  -0.126],
                  [3.843,  4.022 , -0.126] ,[3.843, -4.022 ,  -0.126]]
-    
+
     for ii in range(12):
         lift_rotor          = deepcopy(lift_rotor)
         lift_rotor.tag      = 'lift_rotor'
         lift_rotor.rotation = rotations[ii]
         lift_rotor.origin   = [origins[ii]]
         net.lift_rotors.append(lift_rotor)
-        
+
     net.number_of_lift_rotor_engines = 12
 
-    # append propellers to vehicle     
+    # append propellers to vehicle
     net.lift_rotor = lift_rotor
 
     #------------------------------------------------------------------
@@ -580,23 +580,23 @@
     # Propeller (Thrust) motor
     propeller_motor                      = SUAVE.Components.Energy.Converters.Motor()
     propeller_motor.efficiency           = 0.95
-    propeller_motor.nominal_voltage      = bat.max_voltage 
+    propeller_motor.nominal_voltage      = bat.max_voltage
     propeller_motor.mass_properties.mass = 2.0  * Units.kg
-    propeller_motor.origin               = propeller.origin  
-    propeller_motor.propeller_radius     = propeller.tip_radius      
-    propeller_motor.no_load_current      = 2.0  
+    propeller_motor.origin               = propeller.origin
+    propeller_motor.propeller_radius     = propeller.tip_radius
+    propeller_motor.no_load_current      = 2.0
     propeller_motor                      = size_optimal_motor(propeller_motor,propeller)
     net.propeller_motors.append(propeller_motor)
 
-    # Rotor (Lift) Motor                        
+    # Rotor (Lift) Motor
     lift_rotor_motor                         = SUAVE.Components.Energy.Converters.Motor()
     lift_rotor_motor.efficiency              = 0.85
-    lift_rotor_motor.nominal_voltage         = bat.max_voltage*3/4 
-    lift_rotor_motor.mass_properties.mass    = 3. * Units.kg 
-    lift_rotor_motor.origin                  = lift_rotor.origin  
-    lift_rotor_motor.propeller_radius        = lift_rotor.tip_radius   
-    lift_rotor_motor.gearbox_efficiency      = 1.0 
-    lift_rotor_motor.no_load_current         = 4.0   
+    lift_rotor_motor.nominal_voltage         = bat.max_voltage*3/4
+    lift_rotor_motor.mass_properties.mass    = 3. * Units.kg
+    lift_rotor_motor.origin                  = lift_rotor.origin
+    lift_rotor_motor.propeller_radius        = lift_rotor.tip_radius
+    lift_rotor_motor.gearbox_efficiency      = 1.0
+    lift_rotor_motor.no_load_current         = 4.0
     lift_rotor_motor                         = size_optimal_motor(lift_rotor_motor,lift_rotor)
 
     # Appending motors with different origins
@@ -606,28 +606,28 @@
         net.lift_rotor_motors.append(lift_rotor_motor)
 
 
-    # append motor origin spanwise locations onto wing data structure 
+    # append motor origin spanwise locations onto wing data structure
     vehicle.append_component(net)
 
-    # Add extra drag sources from motors, props, and landing gear. All of these hand measured 
+    # Add extra drag sources from motors, props, and landing gear. All of these hand measured
     motor_height                     = .25 * Units.feet
-    motor_width                      = 1.6 * Units.feet    
+    motor_width                      = 1.6 * Units.feet
     propeller_width                  = 1. * Units.inches
-    propeller_height                 = propeller_width *.12    
+    propeller_height                 = propeller_width *.12
     main_gear_width                  = 1.5 * Units.inches
-    main_gear_length                 = 2.5 * Units.feet    
+    main_gear_length                 = 2.5 * Units.feet
     nose_gear_width                  = 2. * Units.inches
-    nose_gear_length                 = 2. * Units.feet    
+    nose_gear_length                 = 2. * Units.feet
     nose_tire_height                 = (0.7 + 0.4) * Units.feet
-    nose_tire_width                  = 0.4 * Units.feet    
+    nose_tire_width                  = 0.4 * Units.feet
     main_tire_height                 = (0.75 + 0.5) * Units.feet
-    main_tire_width                  = 4. * Units.inches    
+    main_tire_width                  = 4. * Units.inches
     total_excrescence_area_spin      = 12.*motor_height*motor_width + 2.*main_gear_length*main_gear_width \
         + nose_gear_width*nose_gear_length + 2*main_tire_height*main_tire_width\
-        + nose_tire_height*nose_tire_width 
-    total_excrescence_area_no_spin   = total_excrescence_area_spin + 12*propeller_height*propeller_width  
-    vehicle.excrescence_area_no_spin = total_excrescence_area_no_spin 
-    vehicle.excrescence_area_spin    = total_excrescence_area_spin 
+        + nose_tire_height*nose_tire_width
+    total_excrescence_area_no_spin   = total_excrescence_area_spin + 12*propeller_height*propeller_width
+    vehicle.excrescence_area_no_spin = total_excrescence_area_no_spin
+    vehicle.excrescence_area_spin    = total_excrescence_area_spin
 
     vehicle.wings['main_wing'].motor_spanwise_locations = np.multiply(
         2./36.25,
@@ -636,7 +636,7 @@
 
     vehicle.wings['main_wing'].winglet_fraction        = 0.0
     vehicle.wings['main_wing'].thickness_to_chord      = 0.18
-    vehicle.wings['main_wing'].chords.mean_aerodynamic = 0.9644599977664836    
+    vehicle.wings['main_wing'].chords.mean_aerodynamic = 0.9644599977664836
 
     vehicle.weight_breakdown  = empty(vehicle)
     compute_component_centers_of_gravity(vehicle)
@@ -659,12 +659,8 @@
 
     base_config = SUAVE.Components.Configs.Config(vehicle)
     base_config.tag = 'base'
-<<<<<<< HEAD
-    base_config.propulsors.lift_cruise.pitch_command = 0.
-=======
-    base_config.networks.lift_cruise.pitch_command = 0 
->>>>>>> 6bc6a0bd
-    configs.append(base_config) 
+    base_config.networks.lift_cruise.pitch_command = 0
+    configs.append(base_config)
 
 
     # done!
