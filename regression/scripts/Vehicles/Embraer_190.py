--- conflicted
+++ resolved
@@ -18,7 +18,7 @@
 import SUAVE
 from SUAVE.Core import Units
 from SUAVE.Methods.Propulsion.turbofan_sizing import turbofan_sizing
-from SUAVE.Methods.Geometry.Two_Dimensional.Planform import wing_planform, wing_segmented_planform
+from SUAVE.Methods.Geometry.Two_Dimensional.Planform import wing_planform, segment_properties
 
 from copy import deepcopy
 
@@ -127,7 +127,7 @@
     wing.Segments.append(segment)       
     
     # Fill out more segment properties automatically
-    wing = wing_segmented_planform(wing)        
+    wing = segment_properties(wing)        
 
     # control surfaces -------------------------------------------
     flap                       = SUAVE.Components.Wings.Control_Surfaces.Flap() 
@@ -249,21 +249,6 @@
     # -----------------------------------------------------------------
     # Design the Nacelle
     # ----------------------------------------------------------------- 
-<<<<<<< HEAD
-    nacelle                       = SUAVE.Components.Nacelles.Nacelle()
-    nacelle.diameter              = 2.05
-    nacelle.length                = 2.71
-    nacelle.tag                   = 'nacelle_1'
-    nacelle.inlet_diameter        = 2.0
-    nacelle.origin                = [[12.0,4.38,-2.1]]
-    Awet                          = 1.1*np.pi*nacelle.diameter*nacelle.length # 1.1 is simple coefficient
-    nacelle.areas.wetted          = Awet  
-    nacelle.Airfoil.naca_4_series_airfoil = '2410' 
-
-    nacelle_2                     = deepcopy(nacelle)
-    nacelle_2.tag                 = 'nacelle_2'
-    nacelle_2.origin              = [[12.0,-4.38,-2.1]]
-=======
     nacelle                               = SUAVE.Components.Nacelles.Nacelle()
     nacelle.diameter                      = 2.05
     nacelle.length                        = 2.71
@@ -277,7 +262,6 @@
     nacelle_2                             = deepcopy(nacelle)
     nacelle_2.tag                         = 'nacelle_2'
     nacelle_2.origin                      = [[12.0,-4.38,-2.1]]
->>>>>>> 0aacc7e7
     
     vehicle.append_component(nacelle)   
     vehicle.append_component(nacelle_2)   
