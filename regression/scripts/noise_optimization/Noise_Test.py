# Optimize.py
#
# Created:  Nov 2015, Carlos / Tarik
# Modified: Nov 2016, T. MacDonald

# ----------------------------------------------------------------------
#   Imports
# ----------------------------------------------------------------------

import SUAVE
from SUAVE.Core import Units, Data
import numpy as np
import Analyses
import Missions
import Procedure
import Plot_Mission
from SUAVE.Optimization.Nexus import Nexus
import SUAVE.Optimization.Package_Setups.pyopt_setup as pyopt_setup
import SUAVE.Optimization.Package_Setups.scipy_setup as scipy_setup
import sys
sys.path.append('../Vehicles')
# the analysis functions

from Boeing_737 import vehicle_setup, configs_setup


# ----------------------------------------------------------------------
#   Run the whole thing
# ----------------------------------------------------------------------
def main():
    
    problem = setup()

    n_des_var = 13

    var = np.zeros(n_des_var)

    var = [134.6,9.6105641082,35.0,0.123,49200.0,70000.0,0.75,6.6,30.0,70000.0,70000.0,11.5,283.0]

    input_vec = var / problem.optimization_problem.inputs[:,3]

    problem.objective(input_vec)
    objectives  = problem.objective()* problem.optimization_problem.objective[:,1]

    noise_cumulative_margin = objectives[0]
    
<<<<<<< HEAD
    actual = Data()
    actual.noise_cumulative_margin = 19.793817329395267

=======
    actual = Data()    
    actual.noise_cumulative_margin = 20.05307393100476
>>>>>>> dbd476561158e8bc78ad5cc44cf515668daf9138

    error = Data()
    error.noise_cumulative_margin = abs(actual.noise_cumulative_margin - noise_cumulative_margin)/actual.noise_cumulative_margin
    
    print('noise_cumulative_margin_error=', noise_cumulative_margin)
    
    print(error.noise_cumulative_margin)
    print(error)
    for k,v in list(error.items()):
        assert(np.abs(v)<1e-6) 
        
    return
        

# ----------------------------------------------------------------------
#   Inputs, Objective, & Constraints
# ----------------------------------------------------------------------

def setup():

    nexus = Nexus()
    problem = Data()
    nexus.optimization_problem = problem

    # -------------------------------------------------------------------
    # Inputs
    # -------------------------------------------------------------------

    # [ tag , initial, [lb,ub], scaling, units ]
    problem.inputs = np.array([
        [ 'wing_area'                    ,    124.8 , (    70.    ,   200.   ) ,   124.8 , Units.meter**2],
        [ 'wing_aspect_ratio'            ,     10.18, (     5.    ,    20.   ) ,    10.18,     Units.less],
        [ 'wing_sweep'                   ,    25.   , (     0.    ,    35.   ) ,    25.  ,  Units.degrees],
        [ 'wing_thickness'               ,     0.105 , (     0.07  ,     0.20 ) ,     0.105,     Units.less],
        [ 'design_thrust'                , 52700.   , ( 10000.    , 70000.   ) , 52700.  ,        Units.N],
        [ 'MTOW'                         , 79090.   , ( 20000.    ,100000.   ) , 79090.  ,       Units.kg],
        [ 'MZFW_ratio'                   ,     0.77 , (     0.6   ,     0.99 ) ,    0.77 ,     Units.less],
        [ 'flap_takeoff_angle'           ,    10.   , (     0.    ,    20.   ) ,    10.  ,  Units.degrees],
        [ 'flap_landing_angle'           ,    40.   , (     0.    ,    50.   ) ,    40.  ,  Units.degrees],
        [ 'short_field_TOW'              , 64030.   , ( 20000.    ,100000.   ) , 64030.  ,       Units.kg],
        [ 'design_TOW'                   , 68520.   , ( 20000.    ,100000.   ) , 68520.  ,       Units.kg],
        [ 'noise_takeoff_speed_increase' ,    10.0  , (    10.    ,    20.   ) ,    10.0 ,     Units.knots],
        [ 'noise_cutback_altitude'       ,   304.8  , (   240.    ,   400.   ) ,   304.8 ,    Units.meter],
    ])

    # -------------------------------------------------------------------
    #  Objective
    # -------------------------------------------------------------------

    problem.objective = np.array([

        [ 'noise_cumulative_margin', 17, Units.less ],

    ])


    # -------------------------------------------------------------------
    # Constraints
    # -------------------------------------------------------------------

    # [ tag, sense, edge, scaling, units ]
    problem.constraints = np.array([
        [ 'MZFW consistency' , '>' , 0. , 10 , Units.less],
        [ 'design_range_fuel_margin' , '>', 0., 10, Units.less],
        [ 'short_field_fuel_margin' , '>' , 0. , 10, Units.less],
        [ 'max_range_fuel_margin' , '>' , 0. , 10, Units.less], 
        [ 'wing_span' , '<', 35.9664, 35.9664, Units.less],
        [ 'noise_flyover_margin' , '>', 0. , 10., Units.less],
        [ 'noise_sideline_margin' , '>', 0. , 10. , Units.less],
        [ 'noise_approach_margin' , '>', 0., 10., Units.less],
        [ 'takeoff_field_length' , '<', 1985., 1985., Units.meters],
        [ 'landing_field_length' , '<', 1385., 1385., Units.meters],
        [ '2nd_segment_climb_max_range' , '>', 0.024, 0.024, Units.less],
        [ '2nd_segment_climb_short_field' , '>', 0.024, 0.024, Units.less],
        [ 'max_throttle' , '<', 1., 1., Units.less],
        [ 'short_takeoff_field_length' , '<', 1330., 1330., Units.meters],
        [ 'noise_cumulative_margin' , '>', 10., 10., Units.less],
    ])

    # -------------------------------------------------------------------
    #  Aliases
    # -------------------------------------------------------------------


    problem.aliases = [
        [ 'wing_area'                        ,   ['vehicle_configurations.*.wings.main_wing.areas.reference',
                                                  'vehicle_configurations.*.reference_area'                            ]],
        [ 'wing_aspect_ratio'                ,    'vehicle_configurations.*.wings.main_wing.aspect_ratio'               ],
        [ 'wing_incidence'                   ,    'vehicle_configurations.*.wings.main_wing.twists.root'                ],
        [ 'wing_tip_twist'                   ,    'vehicle_configurations.*.wings.main_wing.twists.tip'                 ],
        [ 'wing_sweep'                       ,    'vehicle_configurations.*.wings.main_wing.sweeps.quarter_chord'        ],
        [ 'wing_thickness'                   ,    'vehicle_configurations.*.wings.main_wing.thickness_to_chord'         ],
        [ 'wing_taper'                       ,    'vehicle_configurations.*.wings.main_wing.taper'                      ],
        [ 'wing_location'                    ,    'vehicle_configurations.*.wings.main_wing.origin[0]'                  ],
        [ 'horizontal_tail_area'             ,    'vehicle_configurations.*.wings.horizontal_stabilizer.areas.reference'],
        [ 'horizontal_tail_aspect_ratio'     ,    'vehicle_configurations.*.wings.horizontal_stabilizer.aspect_ratio'   ],
        [ 'vertical_tail_area'               ,    'vehicle_configurations.*.wings.vertical_stabilizer.areas.reference'  ],
        [ 'vertical_tail_aspect_ratio'       ,    'vehicle_configurations.*.wings.vertical_stabilizer.aspect_ratio'     ],
        [ 'design_thrust'                    ,    'vehicle_configurations.*.propulsors.turbofan.thrust.total_design'   ],
        [ 'MTOW'                             ,   ['vehicle_configurations.*.mass_properties.takeoff'   ,
                                                  'vehicle_configurations.*.mass_properties.max_takeoff'               ]],
        [ 'design_TOW'                       ,    'vehicle_configurations.base.mass_properties.takeoff'                 ],
        [ 'short_field_TOW'                  ,    'vehicle_configurations.short_field_takeoff.mass_properties.takeoff'  ],
        [ 'flap_takeoff_angle'               ,   ['vehicle_configurations.takeoff.wings.main_wing.control_surfaces.flap.deflection',
                                                  'vehicle_configurations.short_field_takeoff.wings.main_wing.control_surfaces.flap.deflection']],
        [ 'flap_landing_angle'               ,    'vehicle_configurations.landing.wings.main_wing.control_surfaces.flap.deflection'          ],
        [ 'slat_takeoff_angle'               ,   ['vehicle_configurations.takeoff.wings.main_wing.control_surfaces.slat.deflection',
                                                  'vehicle_configurations.short_field_takeoff.wings.main_wing.control_surfaces.slat.deflection']],
        [ 'slat_landing_angle'               ,    'vehicle_configurations.landing.wings.main_wing.control_surfaces.slat.deflection'          ],
        [ 'wing_span'                        ,    'vehicle_configurations.base.wings.main_wing.spans.projected'         ],
        [ 'noise_approach_margin'            ,    'summary.noise_approach_margin'                                       ],
        [ 'noise_sideline_margin'            ,    'summary.noise_sideline_margin'                                       ],
        [ 'noise_flyover_margin'             ,    'summary.noise_flyover_margin'                                        ],
        [ 'static_stability'                 ,    'summary.static_stability'                                            ],
        [ 'vertical_tail_volume_coefficient' ,    'summary.vertical_tail_volume_coefficient'                            ],
        [ 'horizontal_tail_volume_coefficient',   'summary.horizontal_tail_volume_coefficient'                          ],
        [ 'wing_max_cl_norm'                 ,    'summary.maximum_cl_norm'                                             ],
        [ 'design_range_fuel_margin'         ,    'summary.design_range_fuel_margin'                                    ],
        [ 'takeoff_field_length'             ,    'summary.takeoff_field_length'                                        ],
        [ 'landing_field_length'             ,    'summary.landing_field_length'                                        ],
        [ 'short_takeoff_field_length'       ,    'summary.short_takeoff_field_length'                                  ],
        [ '2nd_segment_climb_max_range'      ,    'summary.second_segment_climb_gradient_takeoff'                       ],
        [ '2nd_segment_climb_short_field'    ,    'summary.second_segment_climb_gradient_short_field'                   ],
        [ 'max_throttle'                     ,    'summary.max_throttle'                                                ],
        [ 'short_field_fuel_margin'          ,    'summary.short_field_fuel_margin'                                     ],
        [ 'max_range_fuel_margin'            ,    'summary.max_range_fuel_margin'                                       ],
        [ 'max_range'                        ,    'missions.max_range_distance'                                         ],
        [ 'MZFW consistency'                 ,    'summary.MZFW_consistency'                                            ],
        [ 'MZFW_ratio'                       ,    'MZFW_ratio'                                                          ],
        [ 'noise_takeoff_speed_increase'     ,    'noise_V2_increase'                                                   ],
        [ 'noise_cutback_altitude'           ,    'missions.takeoff.segments.climb.altitude_end'                        ],
        [ 'noise_cumulative_margin'          ,    'summary.noise_margin'                                                ],
        [ 'weighted_sum_objective'           ,    'summary.weighted_sum_objective'                                      ],
    ]

    # -------------------------------------------------------------------
    #  Vehicles
    # -------------------------------------------------------------------
    vehicle = vehicle_setup()
    nexus.vehicle_configurations = configs_setup(vehicle)
    

    # -------------------------------------------------------------------
    #  Analyses
    # -------------------------------------------------------------------
    nexus.analyses = Analyses.setup(nexus.vehicle_configurations)


    # -------------------------------------------------------------------
    #  Missions
    # -------------------------------------------------------------------
    nexus.missions = Missions.setup(nexus.analyses)


    # -------------------------------------------------------------------
    #  Procedure
    # -------------------------------------------------------------------
    nexus.procedure = Procedure.setup()

    # -------------------------------------------------------------------
    #  Summary
    # -------------------------------------------------------------------
    nexus.summary = Data()

    return nexus


if __name__ == '__main__':
    main()<|MERGE_RESOLUTION|>--- conflicted
+++ resolved
@@ -44,14 +44,8 @@
 
     noise_cumulative_margin = objectives[0]
     
-<<<<<<< HEAD
-    actual = Data()
-    actual.noise_cumulative_margin = 19.793817329395267
-
-=======
     actual = Data()    
     actual.noise_cumulative_margin = 20.05307393100476
->>>>>>> dbd476561158e8bc78ad5cc44cf515668daf9138
 
     error = Data()
     error.noise_cumulative_margin = abs(actual.noise_cumulative_margin - noise_cumulative_margin)/actual.noise_cumulative_margin
