# lifting_line.py
# 
# Created:  Nov 2017, E. Botero
# Modified: 
#

# ----------------------------------------------------------------------
#   Imports
# ----------------------------------------------------------------------
import SUAVE
from SUAVE.Core import Units
from SUAVE.Core import Data

import numpy as np

import copy, time
import random
from SUAVE.Attributes.Gases.Air import Air
import sys
#import vehicle file
sys.path.append('../Vehicles')
from Boeing_737 import vehicle_setup

# ----------------------------------------------------------------------
#   main
# ----------------------------------------------------------------------
def main():
    
    # initialize the vehicle
    vehicle = vehicle_setup() 
    for wing in vehicle.wings:
        wing.areas.wetted   = 2.0 * wing.areas.reference
        wing.areas.exposed  = 0.8 * wing.areas.wetted
        wing.areas.affected = 0.6 * wing.areas.wetted  
        
    # initalize the aero model
    aerodynamics = SUAVE.Analyses.Aerodynamics.Fidelity_Zero()
    aerodynamics.process.compute.lift.inviscid_wings = SUAVE.Analyses.Aerodynamics.Lifting_Line()
    aerodynamics.geometry = vehicle
    aerodynamics.initialize()    
    
    #no of test points
    test_num = 11
    
    #specify the angle of attack
    angle_of_attacks = np.linspace(-.174,.174,test_num)[:,None] #* Units.deg
    
    # Cruise conditions (except Mach number)
    state = SUAVE.Analyses.Mission.Segments.Conditions.State()
    state.conditions = SUAVE.Analyses.Mission.Segments.Conditions.Aerodynamics()
    
    state.expand_rows(test_num)    
        
     # --------------------------------------------------------------------
    # Initialize variables needed for CL and CD calculations
    # Use a pre-run random order for values
    # --------------------------------------------------------------------

    Mc = np.array([[0.9  ],
       [0.475],
       [0.05 ],
       [0.39 ],
       [0.815],
       [0.645],
       [0.305],
       [0.22 ],
       [0.56 ],
       [0.73 ],
       [0.135]])
    
    rho = np.array([[0.8],
           [1. ],
           [0.5],
           [1.1],
           [0.4],
           [1.3],
           [0.6],
           [0.3],
           [0.9],
           [0.7],
           [1.2]])
    
    mu = np.array([[1.85e-05],
           [1.55e-05],
           [1.40e-05],
           [1.10e-05],
           [2.00e-05],
           [8.00e-06],
           [6.50e-06],
           [9.50e-06],
           [1.70e-05],
           [1.25e-05],
           [5.00e-06]])
    
    T = np.array([[270.],
           [250.],
           [280.],
           [260.],
           [240.],
           [200.],
           [290.],
           [230.],
           [210.],
           [300.],
           [220.]])
    
    pressure = np.array([[ 100000.],
           [ 190000.],
           [ 280000.],
           [ 370000.],
           [ 460000.],
           [ 550000.],
           [ 640000.],
           [ 730000.],
           [ 820000.],
           [ 910000.],
           [1000000.]])
    
    re = np.array([[12819987.97468646],
           [ 9713525.47464844],
           [  599012.59815633],
           [12606549.94372309],
           [ 5062187.10214493],
           [29714816.00808047],
           [ 9611290.40694227],
           [ 2112171.68320523],
           [ 8612638.72342302],
           [14194381.78364854],
           [ 9633881.90543247]])    
      
    
    air = Air()
    a   = air.compute_speed_of_sound(T,pressure)
    re  = rho*a*Mc/mu

    state.conditions.freestream.mach_number = Mc
    state.conditions.freestream.density = rho
    state.conditions.freestream.dynamic_viscosity = mu
    state.conditions.freestream.temperature = T
    state.conditions.freestream.pressure = pressure
    state.conditions.freestream.reynolds_number = re
    
    state.conditions.aerodynamics.angle_of_attack = angle_of_attacks   
    
    # --------------------------------------------------------------------
    # Surrogate
    # --------------------------------------------------------------------    
            
    #call the aero model        
    results = aerodynamics.evaluate(state)
    
    #build a polar for the markup aero 
    CL = results.lift.total
    CD = results.drag.total
    
    # --------------------------------------------------------------------
    # Test compute Lift
    # --------------------------------------------------------------------
    
    #compute_aircraft_lift(conditions, configuration, geometry) 
    
    lift = state.conditions.aerodynamics.lift_coefficient
<<<<<<< HEAD
    lift_r = np.array([-2.84689226, -1.06501674, -0.63426096, -0.35809118, -0.04487569,
        0.36343181, 0.61055156, 0.90742419, 1.43504496,  2.18401103,  1.81298486])[:,None]

=======
    lift_r = np.array([-2.92026278,-1.13251873,-0.72118981,-0.48215461,
                       -0.28934217, 0.14217826, 0.40422306, 0.67788365,
                       1.13167945, 1.77614421, 1.50398138])[:,None]

           
>>>>>>> dbd476561158e8bc78ad5cc44cf515668daf9138
    print('lift = ', lift)
    
    lift_test = np.abs((lift-lift_r)/lift)
    
    print('\nCompute Lift Test Results\n')
    #print lift_test
        
    assert(np.max(lift_test)<1e-4), 'Aero regression failed at compute lift test'    

if __name__ == '__main__':

    main()
    
    print('Lifting Line test passed!')
      <|MERGE_RESOLUTION|>--- conflicted
+++ resolved
@@ -160,17 +160,11 @@
     #compute_aircraft_lift(conditions, configuration, geometry) 
     
     lift = state.conditions.aerodynamics.lift_coefficient
-<<<<<<< HEAD
-    lift_r = np.array([-2.84689226, -1.06501674, -0.63426096, -0.35809118, -0.04487569,
-        0.36343181, 0.61055156, 0.90742419, 1.43504496,  2.18401103,  1.81298486])[:,None]
-
-=======
     lift_r = np.array([-2.92026278,-1.13251873,-0.72118981,-0.48215461,
                        -0.28934217, 0.14217826, 0.40422306, 0.67788365,
                        1.13167945, 1.77614421, 1.50398138])[:,None]
 
            
->>>>>>> dbd476561158e8bc78ad5cc44cf515668daf9138
     print('lift = ', lift)
     
     lift_test = np.abs((lift-lift_r)/lift)
