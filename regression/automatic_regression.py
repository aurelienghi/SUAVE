--- conflicted
+++ resolved
@@ -1,220 +1,215 @@
-# automatic_regression.py
-#
-# Created:  Jun 2014, T. Lukaczyk
-# Modified: Jun 2014, SUAVE Team
-#           Jul 2017, SUAVE Team
-#           Jan 2018, SUAVE Team
-#           May 2019, T. MacDonald
-#           Mar 2020, M. Clarke
-
-# ----------------------------------------------------------------------
-#   Imports
-# ----------------------------------------------------------------------
-
-import matplotlib.pyplot as plt
-import matplotlib
-matplotlib.use('Agg')
-
-import SUAVE
-from SUAVE.Core.DataOrdered import DataOrdered
-import sys, os, traceback, time
-
-
-# ----------------------------------------------------------------------
-#   How This Works
-# ----------------------------------------------------------------------
-
-# The "modules" list contains the name of the file you would like to run.
-# Each test script must include a main function, this will be called by
-# this automatic regression script.
-#
-# For more information, see ../templates/example_test_script.py
-
-# ----------------------------------------------------------------------
-#   The Modules to Test
-# ----------------------------------------------------------------------
-
-modules = [
-
-    # ----------------------- Regression List --------------------------
-    'scripts/aerodynamics/aerodynamics.py',
-    'scripts/aerodynamics/sears_haack.py',
-<<<<<<< HEAD
-    'scripts/airfoil_analysis/airfoil_import_test.py',
-    'scripts/airfoil_analysis/airfoil_panel_method_test.py',
-=======
-    'scripts/airfoil_import/airfoil_import_test.py',
-    'scripts/airfoil_import/airfoil_interpolation_test.py',
->>>>>>> 49d6850e
-    'scripts/atmosphere/atmosphere.py',
-    'scripts/atmosphere/constant_temperature.py',
-    'scripts/AVL/test_AVL.py',
-    'scripts/B737/mission_B737.py',
-    'scripts/battery/battery.py',
-    'scripts/battery_propeller/battery_propeller.py',
-    'scripts/cmalpha/cmalpha.py',
-    'scripts/cnbeta/cnbeta.py',
-    'scripts/concorde/concorde.py',
-    'scripts/DC_10_noise/DC_10_noise.py',
-    'scripts/ducted_fan/ducted_fan_network.py',
-    'scripts/ducted_fan/battery_ducted_fan_network.py',
-    'scripts/ducted_fan/serial_hybrid_ducted_fan_network.py',
-    'scripts/dynamic_stability/dynamicstability.py',
-    'scripts/Embraer_E190_constThr/mission_Embraer_E190_constThr.py',
-    'scripts/fuel_cell/fuel_cell.py',
-    'scripts/gasturbine_network/gasturbine_network.py',
-    'scripts/geometry/NACA_airfoil_compute.py',
-    'scripts/geometry/NACA_volume_compute.py',
-    'scripts/geometry/wing_fuel_volume_compute.py',
-    'scripts/geometry/fuselage_planform_compute.py',
-    'scripts/industrial_costs/industrial_costs.py',
-    'scripts/internal_combustion_propeller/ICE_Test.py',
-    'scripts/internal_combustion_propeller/ICE_CS_Test.py',
-    'scripts/lifting_line/lifting_line.py',
-    'scripts/mission_range_and_weight_sizing/landing_field_length.py',
-    'scripts/mission_range_and_weight_sizing/take_off_field_length.py',
-    'scripts/mission_range_and_weight_sizing/take_off_weight_from_tofl.py',
-    'scripts/motor/motor_test.py',
-    'scripts/multifidelity/optimize_mf.py',
-    'scripts/noise_optimization/Noise_Test.py',
-    'scripts/optimization_packages/optimization_packages.py',
-    'scripts/payload_range/payload_range.py',
-    'scripts/plots/plot_test.py',
-    'scripts/propeller/propeller_test.py',
-    'scripts/propeller_speeds/range_endurance_speeds.py',
-    'scripts/propulsion_surrogate/propulsion_surrogate.py',
-    'scripts/ramjet_network/ramjet_network.py',
-    'scripts/Regional_Jet_Optimization/Optimize2.py',
-    'scripts/scramjet_network/scramjet_network.py',
-    'scripts/rocket_network/Rocketdyne_F1.py',
-    'scripts/rocket_network/Rocketdyne_J2.py',
-    'scripts/segments/segment_test.py',
-    'scripts/slipstream/slipstream_test.py',
-    'scripts/solar_network/solar_network.py',
-    'scripts/solar_network/solar_low_fidelity_network.py',
-    'scripts/solar_radiation/solar_radiation.py',
-    'scripts/SU2_surrogate/BWB-450.py',
-    'scripts/sweeps/test_sweeps.py',
-    'scripts/test_input_output/test_xml_read_write.py',
-    'scripts/test_input_output/test_freemind_write.py',
-    'scripts/variable_cruise_distance/variable_cruise_distance.py',
-    'scripts/V_n_diagram/V_n_diagram_regression.py',
-    'scripts/VTOL/test_Multicopter.py',
-    'scripts/VTOL/test_Tiltwing.py',
-    'scripts/VTOL/test_Stopped_Rotor.py',
-    'scripts/weights/weights.py',
-    'scripts/electric_performance/propeller_single_point.py',
-    'scripts/electric_performance/electric_V_h_diagram.py',
-    'scripts/electric_performance/electric_payload_range.py',
-    'scripts/nonuniform_propeller_inflow/nonuniform_propeller_inflow.py'
-]
-
-# ----------------------------------------------------------------------
-#   Main
-# ----------------------------------------------------------------------
-
-def main():
-
-    # preallocate test results
-    results = DataOrdered()
-    for module in modules:
-        results[module] = 'Untested'
-
-    sys.stdout.write('# --------------------------------------------------------------------- \n')
-    sys.stdout.write('#   SUAVE Automatic Regression \n')
-    sys.stdout.write('#   %s \n' % time.strftime("%B %d, %Y - %H:%M:%S", time.gmtime()) )
-    sys.stdout.write('# --------------------------------------------------------------------- \n')
-    sys.stdout.write(' \n')
-
-    # run tests
-    all_pass = True
-    for module in modules:
-        passed = test_module(module)
-        if passed:
-            results[module] = '  Passed'
-        else:
-            results[module] = '* FAILED'
-            all_pass = False
-
-    # final report
-    sys.stdout.write('# --------------------------------------------------------------------- \n')
-    sys.stdout.write('Final Results \n')
-    for module,result in list(results.items()):
-        sys.stdout.write('%s - %s\n' % (result,module))
-
-    if all_pass:
-        sys.exit(0)
-    else:
-        sys.exit(1)
-
-
-# ----------------------------------------------------------------------
-#   Module Tester
-# ----------------------------------------------------------------------
-
-def test_module(module_path):
-
-    home_dir = os.getcwd()
-    test_dir, module_name = os.path.split( os.path.abspath(module_path) )
-
-    sys.stdout.write('# --------------------------------------------------------------------- \n')
-    sys.stdout.write('# Start Test: %s \n' % module_path)
-    sys.stdout.flush()
-
-    tic = time.time()
-
-    # try the test
-    try:
-
-        # see if file exists
-        os.chdir(test_dir)
-        if not os.path.exists(module_name) and not os.path.isfile(module_name):
-            raise ImportError('file %s does not exist' % module_name)
-
-        # add module directory
-        sys.path.append(test_dir)
-
-        # do the import
-        name = os.path.splitext(module_name)[0]
-        module = __import__(name)
-
-        # run main function
-        module.main()
-
-        passed = True
-
-    # catch an error
-    except Exception as exc:
-
-        # print traceback
-        sys.stderr.write( 'Test Failed: \n' )
-        sys.stderr.write( traceback.format_exc() )
-        sys.stderr.write( '\n' )
-        sys.stderr.flush()
-
-        passed = False
-
-    # final result
-    if passed:
-        sys.stdout.write('# Passed: %s \n' % module_name)
-    else:
-        sys.stdout.write('# FAILED: %s \n' % module_name)
-    sys.stdout.write('# Test Duration: %.4f min \n' % ((time.time()-tic)/60) )
-    sys.stdout.write('\n')
-
-    # cleanup
-    plt.close('all')
-    os.chdir(home_dir)
-
-    # make sure to write to stdout
-    sys.stdout.flush()
-    sys.stderr.flush()
-
-    return passed
-
-# ----------------------------------------------------------------------
-#   Call Main
-# ----------------------------------------------------------------------
-
-if __name__ == '__main__':
-    main()
+# automatic_regression.py
+#
+# Created:  Jun 2014, T. Lukaczyk
+# Modified: Jun 2014, SUAVE Team
+#           Jul 2017, SUAVE Team
+#           Jan 2018, SUAVE Team
+#           May 2019, T. MacDonald
+#           Mar 2020, M. Clarke
+
+# ----------------------------------------------------------------------
+#   Imports
+# ----------------------------------------------------------------------
+
+import matplotlib.pyplot as plt
+import matplotlib
+matplotlib.use('Agg')
+
+import SUAVE
+from SUAVE.Core.DataOrdered import DataOrdered
+import sys, os, traceback, time
+
+
+# ----------------------------------------------------------------------
+#   How This Works
+# ----------------------------------------------------------------------
+
+# The "modules" list contains the name of the file you would like to run.
+# Each test script must include a main function, this will be called by
+# this automatic regression script.
+#
+# For more information, see ../templates/example_test_script.py
+
+# ----------------------------------------------------------------------
+#   The Modules to Test
+# ----------------------------------------------------------------------
+
+modules = [
+
+    # ----------------------- Regression List --------------------------
+    'scripts/aerodynamics/aerodynamics.py',
+    'scripts/aerodynamics/sears_haack.py', 
+    'scripts/airfoil_analysis/airfoil_import_test.py',
+    'scripts/airfoil_analysis/airfoil_panel_method_test.py', 
+    'scripts/atmosphere/atmosphere.py',
+    'scripts/atmosphere/constant_temperature.py',
+    'scripts/AVL/test_AVL.py',
+    'scripts/B737/mission_B737.py',
+    'scripts/battery/battery.py',
+    'scripts/battery_propeller/battery_propeller.py',
+    'scripts/cmalpha/cmalpha.py',
+    'scripts/cnbeta/cnbeta.py',
+    'scripts/concorde/concorde.py',
+    'scripts/DC_10_noise/DC_10_noise.py',
+    'scripts/ducted_fan/ducted_fan_network.py',
+    'scripts/ducted_fan/battery_ducted_fan_network.py',
+    'scripts/ducted_fan/serial_hybrid_ducted_fan_network.py',
+    'scripts/dynamic_stability/dynamicstability.py',
+    'scripts/Embraer_E190_constThr/mission_Embraer_E190_constThr.py',
+    'scripts/fuel_cell/fuel_cell.py',
+    'scripts/gasturbine_network/gasturbine_network.py',
+    'scripts/geometry/NACA_airfoil_compute.py',
+    'scripts/geometry/NACA_volume_compute.py',
+    'scripts/geometry/wing_fuel_volume_compute.py',
+    'scripts/geometry/fuselage_planform_compute.py',
+    'scripts/industrial_costs/industrial_costs.py',
+    'scripts/internal_combustion_propeller/ICE_Test.py',
+    'scripts/internal_combustion_propeller/ICE_CS_Test.py',
+    'scripts/lifting_line/lifting_line.py',
+    'scripts/mission_range_and_weight_sizing/landing_field_length.py',
+    'scripts/mission_range_and_weight_sizing/take_off_field_length.py',
+    'scripts/mission_range_and_weight_sizing/take_off_weight_from_tofl.py',
+    'scripts/motor/motor_test.py',
+    'scripts/multifidelity/optimize_mf.py',
+    'scripts/noise_optimization/Noise_Test.py',
+    'scripts/optimization_packages/optimization_packages.py',
+    'scripts/payload_range/payload_range.py',
+    'scripts/plots/plot_test.py',
+    'scripts/propeller/propeller_test.py',
+    'scripts/propeller_speeds/range_endurance_speeds.py',
+    'scripts/propulsion_surrogate/propulsion_surrogate.py',
+    'scripts/ramjet_network/ramjet_network.py',
+    'scripts/Regional_Jet_Optimization/Optimize2.py',
+    'scripts/scramjet_network/scramjet_network.py',
+    'scripts/rocket_network/Rocketdyne_F1.py',
+    'scripts/rocket_network/Rocketdyne_J2.py',
+    'scripts/segments/segment_test.py',
+    'scripts/slipstream/slipstream_test.py',
+    'scripts/solar_network/solar_network.py',
+    'scripts/solar_network/solar_low_fidelity_network.py',
+    'scripts/solar_radiation/solar_radiation.py',
+    'scripts/SU2_surrogate/BWB-450.py',
+    'scripts/sweeps/test_sweeps.py',
+    'scripts/test_input_output/test_xml_read_write.py',
+    'scripts/test_input_output/test_freemind_write.py',
+    'scripts/variable_cruise_distance/variable_cruise_distance.py',
+    'scripts/V_n_diagram/V_n_diagram_regression.py',
+    'scripts/VTOL/test_Multicopter.py',
+    'scripts/VTOL/test_Tiltwing.py',
+    'scripts/VTOL/test_Stopped_Rotor.py',
+    'scripts/weights/weights.py',
+    'scripts/electric_performance/propeller_single_point.py',
+    'scripts/electric_performance/electric_V_h_diagram.py',
+    'scripts/electric_performance/electric_payload_range.py',
+    'scripts/nonuniform_propeller_inflow/nonuniform_propeller_inflow.py'
+]
+
+# ----------------------------------------------------------------------
+#   Main
+# ----------------------------------------------------------------------
+
+def main():
+
+    # preallocate test results
+    results = DataOrdered()
+    for module in modules:
+        results[module] = 'Untested'
+
+    sys.stdout.write('# --------------------------------------------------------------------- \n')
+    sys.stdout.write('#   SUAVE Automatic Regression \n')
+    sys.stdout.write('#   %s \n' % time.strftime("%B %d, %Y - %H:%M:%S", time.gmtime()) )
+    sys.stdout.write('# --------------------------------------------------------------------- \n')
+    sys.stdout.write(' \n')
+
+    # run tests
+    all_pass = True
+    for module in modules:
+        passed = test_module(module)
+        if passed:
+            results[module] = '  Passed'
+        else:
+            results[module] = '* FAILED'
+            all_pass = False
+
+    # final report
+    sys.stdout.write('# --------------------------------------------------------------------- \n')
+    sys.stdout.write('Final Results \n')
+    for module,result in list(results.items()):
+        sys.stdout.write('%s - %s\n' % (result,module))
+
+    if all_pass:
+        sys.exit(0)
+    else:
+        sys.exit(1)
+
+
+# ----------------------------------------------------------------------
+#   Module Tester
+# ----------------------------------------------------------------------
+
+def test_module(module_path):
+
+    home_dir = os.getcwd()
+    test_dir, module_name = os.path.split( os.path.abspath(module_path) )
+
+    sys.stdout.write('# --------------------------------------------------------------------- \n')
+    sys.stdout.write('# Start Test: %s \n' % module_path)
+    sys.stdout.flush()
+
+    tic = time.time()
+
+    # try the test
+    try:
+
+        # see if file exists
+        os.chdir(test_dir)
+        if not os.path.exists(module_name) and not os.path.isfile(module_name):
+            raise ImportError('file %s does not exist' % module_name)
+
+        # add module directory
+        sys.path.append(test_dir)
+
+        # do the import
+        name = os.path.splitext(module_name)[0]
+        module = __import__(name)
+
+        # run main function
+        module.main()
+
+        passed = True
+
+    # catch an error
+    except Exception as exc:
+
+        # print traceback
+        sys.stderr.write( 'Test Failed: \n' )
+        sys.stderr.write( traceback.format_exc() )
+        sys.stderr.write( '\n' )
+        sys.stderr.flush()
+
+        passed = False
+
+    # final result
+    if passed:
+        sys.stdout.write('# Passed: %s \n' % module_name)
+    else:
+        sys.stdout.write('# FAILED: %s \n' % module_name)
+    sys.stdout.write('# Test Duration: %.4f min \n' % ((time.time()-tic)/60) )
+    sys.stdout.write('\n')
+
+    # cleanup
+    plt.close('all')
+    os.chdir(home_dir)
+
+    # make sure to write to stdout
+    sys.stdout.flush()
+    sys.stderr.flush()
+
+    return passed
+
+# ----------------------------------------------------------------------
+#   Call Main
+# ----------------------------------------------------------------------
+
+if __name__ == '__main__':
+    main()