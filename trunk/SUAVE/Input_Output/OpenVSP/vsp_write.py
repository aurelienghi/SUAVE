## @ingroup Input_Output-OpenVSP
# vsp_write.py
# 
# Created:  Jul 2016, T. MacDonald
# Modified: Jun 2017, T. MacDonald
#           Jul 2017, T. MacDonald
#           Oct 2018, T. MacDonald
#           Nov 2018, T. MacDonald

# ----------------------------------------------------------------------
#  Imports
# ----------------------------------------------------------------------

import SUAVE
from SUAVE.Core import Units, Data

try:
    import vsp_g as vsp
except ImportError:
    # This allows SUAVE to build without OpenVSP
    pass
import numpy as np

## @ingroup Input_Output-OpenVSP
def write(vehicle,tag,fuel_tank_set_ind=3):
    """This writes a SUAVE vehicle to OpenVSP format. It will take wing segments into account
    if they are specified in the vehicle setup file.
    
    Assumptions:
    Vehicle is composed of conventional shape fuselages, wings, and propulsors. Any propulsor
    that should be created is tagged as 'turbofan'.

    Source:
    N/A

    Inputs:
    vehicle.
      tag                                       [-]
      wings.*.    (* is all keys)
        origin                                  [m] in all three dimensions
        spans.projected                         [m]
        chords.root                             [m]
        chords.tip                              [m]
        sweeps.quarter_chord                    [radians]
        twists.root                             [radians]
        twists.tip                              [radians]
        thickness_to_chord                      [-]
        dihedral                                [radians]
        tag                                     <string>
        Segments.*. (optional)
          twist                                 [radians]
          percent_span_location                 [-]  .1 is 10%
          root_chord_percent                    [-]  .1 is 10%
          dihedral_outboard                     [radians]
          sweeps.quarter_chord                  [radians]
          thickness_to_chord                    [-]
      propulsors.turbofan. (optional)
        number_of_engines                       [-]
        engine_length                           [m]
        nacelle_diameter                        [m]
        origin                                  [m] in all three dimension, should have as many origins as engines
        OpenVSP_simple (optional)               <boolean> if False (default) create a flow through nacelle, if True creates a roughly biparabolic shape
      fuselages.fuselage (optional)
        width                                   [m]
        lengths.total                           [m]
        heights.
          maximum                               [m]
          at_quarter_length                     [m]
          at_wing_root_quarter_chord            [m]
          at_three_quarters_length              [m]
        effective_diameter                      [m]
        fineness.nose                           [-] ratio of nose section length to fuselage width
        fineness.tail                           [-] ratio of tail section length to fuselage width
        tag                                     <string>
        OpenVSP_values.  (optional)
          nose.top.angle                        [degrees]
          nose.top.strength                     [-] this determines how much the specified angle influences that shape
          nose.side.angle                       [degrees]
          nose.side.strength                    [-]
          nose.TB_Sym                           <boolean> determines if top angle is mirrored on bottom
          nose.z_pos                            [-] z position of the nose as a percentage of fuselage length (.1 is 10%)
          tail.top.angle                        [degrees]
          tail.top.strength                     [-]
          tail.z_pos (optional, 0.02 default)   [-] z position of the tail as a percentage of fuselage length (.1 is 10%)
    fuel_tank_set_index                         <int> OpenVSP object set containing the fuel tanks    

    Outputs:
    <tag>.vsp3           This is the OpenVSP representation of the aircraft

    Properties Used:
    N/A
    """    
    
    # Reset OpenVSP to avoid including a previous vehicle
    try:
        vsp.ClearVSPModel()
    except NameError:
        print('VSP import failed')
        return -1
    
    area_tags = dict() # for wetted area assignment
    
    # -------------
    # Wings
    # -------------
    
    # Default Set_0 in OpenVSP is index 3
    vsp.SetSetName(fuel_tank_set_ind,'fuel_tanks')
    
    for wing in vehicle.wings:       
        area_tags, wing_id = write_vsp_wing(wing,area_tags,fuel_tank_set_ind)
        if wing.tag == 'main_wing':
            main_wing_id = wing_id         
    
    # -------------
    # Engines
    # -------------
    ## Skeleton code for props and pylons can be found in previous commits (~Dec 2016) if desired
    ## This was a place to start and may not still be functional    
    
    if 'turbofan' in vehicle.propulsors:
        print('Warning: no meshing sources are currently implemented for the nacelle')
        turbofan  = vehicle.propulsors.turbofan
        write_vsp_turbofan(turbofan)
    
    # -------------
    # Fuselage
    # -------------    
    
    if 'fuselage' in vehicle.fuselages:
        fuselage = vehicle.fuselages.fuselage
        area_tags = write_vsp_fuselage(fuselage, area_tags, vehicle.wings.main_wing, fuel_tank_set_ind)
    
    # Write the vehicle to the file
    
    vsp.WriteVSPFile(tag + ".vsp3")
    
    return area_tags

## @ingroup Input_Output-OpenVSP
def write_vsp_wing(wing,area_tags,fuel_tank_set_ind):
    """This write a given wing into OpenVSP format
    
    Assumptions:
    If wing segments are defined, they must cover the full span.
    (may work in some other cases, but functionality will not be maintained)

    Source:
    N/A

    Inputs:
    wing.
      origin                                  [m] in all three dimensions
      spans.projected                         [m]
      chords.root                             [m]
      chords.tip                              [m]
      sweeps.quarter_chord                    [radians]
      twists.root                             [radians]
      twists.tip                              [radians]
      thickness_to_chord                      [-]
      dihedral                                [radians]
      tag                                     <string>
      Segments.*. (optional)
        twist                                 [radians]
        percent_span_location                 [-]  .1 is 10%
        root_chord_percent                    [-]  .1 is 10%
        dihedral_outboard                     [radians]
        sweeps.quarter_chord                  [radians]
        thickness_to_chord                    [-]
    area_tags                                 <dict> used to keep track of all tags needed in wetted area computation           
    fuel_tank_set_index                       <int> OpenVSP object set containing the fuel tanks    

    Outputs:
    area_tags                                 <dict> used to keep track of all tags needed in wetted area computation           
    wing_id                                   <str>  OpenVSP ID for given wing

    Properties Used:
    N/A
    """       
    wing_x = wing.origin[0]    
    wing_y = wing.origin[1]
    wing_z = wing.origin[2]
    if wing.symmetric == True:
        span   = wing.spans.projected/2. # span of one side
    else:
        span   = wing.spans.projected
    root_chord = wing.chords.root
    tip_chord  = wing.chords.tip
    sweep      = wing.sweeps.quarter_chord / Units.deg
    sweep_loc  = 0.25
    root_twist = wing.twists.root / Units.deg
    tip_twist  = wing.twists.tip  / Units.deg
    root_tc    = wing.thickness_to_chord 
    tip_tc     = wing.thickness_to_chord 
    dihedral   = wing.dihedral / Units.deg

    # Check to see if segments are defined. Get count
    if len(wing.Segments.keys())>0:
        n_segments = len(wing.Segments.keys())
    else:
        n_segments = 0

    # Create the wing
    wing_id = vsp.AddGeom( "WING" )
    vsp.SetGeomName(wing_id, wing.tag)
    area_tags[wing.tag] = ['wings',wing.tag]

    # Make names for each section and insert them into the wing if necessary
    x_secs       = []
    x_sec_curves = []
    # n_segments + 2 will create an extra segment if the root segment is 
    # included in the list of segments. This is not used and the tag is
    # removed when the segments are checked for this case.
    for i_segs in range(0,n_segments+2):
        x_secs.append('XSec_' + str(i_segs))
        x_sec_curves.append('XSecCurve_' + str(i_segs))

    # Apply the basic characteristics of the wing to root and tip
    if wing.symmetric == False:
        vsp.SetParmVal( wing_id,'Sym_Planar_Flag','Sym',0)
    if wing.vertical == True:
        vsp.SetParmVal( wing_id,'X_Rel_Rotation','XForm',90)     

    vsp.SetParmVal( wing_id,'X_Rel_Location','XForm',wing_x)
    vsp.SetParmVal( wing_id,'Y_Rel_Location','XForm',wing_y)
    vsp.SetParmVal( wing_id,'Z_Rel_Location','XForm',wing_z)

    # This ensures that the other VSP parameters are driven properly
    vsp.SetDriverGroup( wing_id, 1, vsp.SPAN_WSECT_DRIVER, vsp.ROOTC_WSECT_DRIVER, vsp.TIPC_WSECT_DRIVER )

    # Root chord
    vsp.SetParmVal( wing_id,'Root_Chord',x_secs[1],root_chord)

    # Sweep of the first section
    vsp.SetParmVal( wing_id,'Sweep',x_secs[1],sweep)
    vsp.SetParmVal( wing_id,'Sweep_Location',x_secs[1],sweep_loc)

    # Twists
    if n_segments != 0:
        if wing.Segments[0].percent_span_location == 0.:
            vsp.SetParmVal( wing_id,'Twist',x_secs[0],wing.Segments[0].twist / Units.deg) # root
        else:
            vsp.SetParmVal( wing_id,'Twist',x_secs[0],root_twist) # root
        if wing.Segments[-1].percent_span_location == 1.:
            vsp.SetParmVal( wing_id,'Twist',x_secs[-2],wing.Segments[0].twist / Units.deg) # root
        else:
            vsp.SetParmVal( wing_id,'Twist',x_secs[-2],tip_twist) # root
    else:
        vsp.SetParmVal( wing_id,'Twist',x_secs[0],root_twist) # root
        vsp.SetParmVal( wing_id,'Twist',x_secs[0],tip_twist) # tip


    # Figure out if there is an airfoil provided

    # Airfoils should be in Lednicer format
    # i.e. :
    #
    #EXAMPLE AIRFOIL
    # 3. 3. 
    #
    # 0.0 0.0
    # 0.5 0.1
    # 1.0 0.0
    #
    # 0.0 0.0
    # 0.5 -0.1
    # 1.0 0.0

    # Note this will fail silently if airfoil is not in correct format
    # check geometry output

    if n_segments==0:
        if len(wing.Airfoil) != 0:
            xsecsurf = vsp.GetXSecSurf(wing_id,0)
            vsp.ChangeXSecShape(xsecsurf,0,vsp.XS_FILE_AIRFOIL)
            vsp.ChangeXSecShape(xsecsurf,1,vsp.XS_FILE_AIRFOIL)
            xsec1 = vsp.GetXSec(xsecsurf,0)
            xsec2 = vsp.GetXSec(xsecsurf,1)
            vsp.ReadFileAirfoil(xsec1,wing.Airfoil['airfoil'].coordinate_file)
            vsp.ReadFileAirfoil(xsec2,wing.Airfoil['airfoil'].coordinate_file)
            vsp.Update()
    else: # The wing airfoil is still used for the root segment if the first added segment does not begin there
        # This could be combined with above, but is left here for clarity
        if (len(wing.Airfoil) != 0) and (wing.Segments[0].percent_span_location!=0.):
            xsecsurf = vsp.GetXSecSurf(wing_id,0)
            vsp.ChangeXSecShape(xsecsurf,0,vsp.XS_FILE_AIRFOIL)
            vsp.ChangeXSecShape(xsecsurf,1,vsp.XS_FILE_AIRFOIL)
            xsec1 = vsp.GetXSec(xsecsurf,0)
            xsec2 = vsp.GetXSec(xsecsurf,1)
            vsp.ReadFileAirfoil(xsec1,wing.Airfoil['airfoil'].coordinate_file)
            vsp.ReadFileAirfoil(xsec2,wing.Airfoil['airfoil'].coordinate_file)
            vsp.Update()
        elif len(wing.Segments[0].Airfoil) != 0:
            xsecsurf = vsp.GetXSecSurf(wing_id,0)
            vsp.ChangeXSecShape(xsecsurf,0,vsp.XS_FILE_AIRFOIL)
            vsp.ChangeXSecShape(xsecsurf,1,vsp.XS_FILE_AIRFOIL)
            xsec1 = vsp.GetXSec(xsecsurf,0)
            xsec2 = vsp.GetXSec(xsecsurf,1)
            vsp.ReadFileAirfoil(xsec1,wing.Segments[0].Airfoil['airfoil'].coordinate_file)
            vsp.ReadFileAirfoil(xsec2,wing.Segments[0].Airfoil['airfoil'].coordinate_file)
            vsp.Update()                

    # Thickness to chords
    vsp.SetParmVal( wing_id,'ThickChord','XSecCurve_0',root_tc)
    vsp.SetParmVal( wing_id,'ThickChord','XSecCurve_1',tip_tc)

    # Dihedral
    vsp.SetParmVal( wing_id,'Dihedral',x_secs[1],dihedral)

    # Span and tip of the section
    if n_segments>1:
        local_span    = span*wing.Segments[0].percent_span_location  
        sec_tip_chord = root_chord*wing.Segments[0].root_chord_percent
        vsp.SetParmVal( wing_id,'Span',x_secs[1],local_span) 
        vsp.SetParmVal( wing_id,'Tip_Chord',x_secs[1],sec_tip_chord)
    else:
        vsp.SetParmVal( wing_id,'Span',x_secs[1],span) 

    vsp.Update()

    if n_segments>0:
        if wing.Segments[0].percent_span_location==0.:
            x_secs[-1] = [] # remove extra section tag (for clarity)
            segment_0_is_root_flag = True
            adjust = 0 # used for indexing
        else:
            segment_0_is_root_flag = False
            adjust = 1
    else:
        adjust = 1


    # Loop for the number of segments left over
    for i_segs in range(1,n_segments+1):  

        if (wing.Segments[i_segs-1] == wing.Segments[-1]) and (wing.Segments[-1].percent_span_location == 1.):
            break

        # Unpack
        dihedral_i = wing.Segments[i_segs-1].dihedral_outboard / Units.deg
        chord_i    = root_chord*wing.Segments[i_segs-1].root_chord_percent
        try:
            twist_i    = wing.Segments[i_segs].twist / Units.deg
            no_twist_flag = False
        except:
            no_twist_flag = True
        sweep_i    = wing.Segments[i_segs-1].sweeps.quarter_chord / Units.deg
        tc_i       = wing.Segments[i_segs-1].thickness_to_chord

        # Calculate the local span
        if i_segs == n_segments:
            span_i = span*(1 - wing.Segments[i_segs-1].percent_span_location)/np.cos(dihedral_i*Units.deg)
        else:
            span_i = span*(wing.Segments[i_segs].percent_span_location-wing.Segments[i_segs-1].percent_span_location)/np.cos(dihedral_i*Units.deg)                      

        # Insert the new wing section with specified airfoil if available
        if len(wing.Segments[i_segs-1].Airfoil) != 0:
            vsp.InsertXSec(wing_id,i_segs-1+adjust,vsp.XS_FILE_AIRFOIL)
            xsecsurf = vsp.GetXSecSurf(wing_id,0)
            xsec = vsp.GetXSec(xsecsurf,i_segs+adjust)
            vsp.ReadFileAirfoil(xsec, wing.Segments[i_segs-1].Airfoil['airfoil'].coordinate_file)                
        else:
            vsp.InsertXSec(wing_id,i_segs-1+adjust,vsp.XS_FOUR_SERIES)

        # Set the parms
        vsp.SetParmVal( wing_id,'Span',x_secs[i_segs+adjust],span_i)
        vsp.SetParmVal( wing_id,'Dihedral',x_secs[i_segs+adjust],dihedral_i)
        vsp.SetParmVal( wing_id,'Sweep',x_secs[i_segs+adjust],sweep_i)
        vsp.SetParmVal( wing_id,'Sweep_Location',x_secs[i_segs+adjust],sweep_loc)      
        vsp.SetParmVal( wing_id,'Root_Chord',x_secs[i_segs+adjust],chord_i)
        if not no_twist_flag:
            vsp.SetParmVal( wing_id,'Twist',x_secs[i_segs+adjust],twist_i)
        vsp.SetParmVal( wing_id,'ThickChord',x_sec_curves[i_segs+adjust],tc_i)

        if adjust and (i_segs == 1):
            vsp.Update()
            vsp.SetParmVal( wing_id,'Twist',x_secs[1],wing.Segments[i_segs-1].twist / Units.deg)

        vsp.Update()

    if (n_segments != 0) and (wing.Segments[-1].percent_span_location == 1.):
        tip_chord = root_chord*wing.Segments[-1].root_chord_percent
        vsp.SetParmVal( wing_id,'Tip_Chord',x_secs[n_segments-1+adjust],tip_chord)
        vsp.SetParmVal( wing_id,'ThickChord',x_secs[n_segments-1+adjust],wing.Segments[-1].thickness_to_chord)
        # twist is set in the normal loop
    else:
        vsp.SetParmVal( wing_id,'Tip_Chord',x_secs[-1-(1-adjust)],tip_chord)
        vsp.SetParmVal( wing_id,'Twist',x_secs[-1-(1-adjust)],tip_twist)
        # a single trapezoidal wing is assumed to have constant thickness to chord
    vsp.Update()
    vsp.SetParmVal(wing_id,'CapUMaxOption','EndCap',2.)
    vsp.SetParmVal(wing_id,'CapUMaxStrength','EndCap',1.)

    vsp.Update() # to fix problems with chords not matching up
    
    if 'Fuel_Tanks' in wing:
        for tank in wing.Fuel_Tanks:
            write_wing_conformal_fuel_tank(wing, wing_id, tank, fuel_tank_set_ind)
    
    return area_tags, wing_id

## @ingroup Input_Output-OpenVSP
def write_vsp_turbofan(turbofan):
    """This converts turbofans into OpenVSP format.
    
    Assumptions:
    None

    Source:
    N/A

    Inputs:
    turbofan.
      number_of_engines                       [-]
      engine_length                           [m]
      nacelle_diameter                        [m]
      origin                                  [m] in all three dimension, should have as many origins as engines
      OpenVSP_flow_through                    <boolean> if True create a flow through nacelle, if False create a cylinder

    Outputs:
    Operates on the active OpenVSP model, no direct output

    Properties Used:
    N/A
    """    
    n_engines = turbofan.number_of_engines
    length    = turbofan.engine_length
    width     = turbofan.nacelle_diameter
    origins   = turbofan.origin
    
    # True will create a flow-through subsonic nacelle (which may have dimensional errors)
    # False will create a cylindrical stack (essentially a cylinder)
    ft_flag = turbofan.OpenVSP_flow_through
    
    import operator # import here since engines are not always needed
    # sort engines per left to right convention
    origins_sorted = sorted(origins, key=operator.itemgetter(1))
    
    for ii in range(0,int(n_engines)):

        origin = origins_sorted[ii]
        
        x = origin[0]
        y = origin[1]
        z = origin[2]
        
        if ft_flag == True:
            nac_id = vsp.AddGeom( "FUSELAGE")
            vsp.SetGeomName(nac_id, 'turbofan_'+str(ii+1))
            
            # Origin
            vsp.SetParmVal(nac_id,'X_Location','XForm',x)
            vsp.SetParmVal(nac_id,'Y_Location','XForm',y)
            vsp.SetParmVal(nac_id,'Z_Location','XForm',z)
            vsp.SetParmVal(nac_id,'Abs_Or_Relitive_flag','XForm',vsp.ABS) # misspelling from OpenVSP
            vsp.SetParmVal(nac_id,'Origin','XForm',0.5)    
            
            # Length and overall diameter
            vsp.SetParmVal(nac_id,"Length","Design",length)
            vsp.SetParmVal(nac_id,'OrderPolicy','Design',1.) 
            vsp.SetParmVal(nac_id,'Z_Rotation','XForm',180.)
            
            xsecsurf = vsp.GetXSecSurf(nac_id,0)
            vsp.ChangeXSecShape(xsecsurf,0,vsp.XS_ELLIPSE)
            vsp.Update()
            vsp.SetParmVal(nac_id, "Ellipse_Width", "XSecCurve_0", width-.2)
            vsp.SetParmVal(nac_id, "Ellipse_Width", "XSecCurve_1", width)
            vsp.SetParmVal(nac_id, "Ellipse_Width", "XSecCurve_2", width)
            vsp.SetParmVal(nac_id, "Ellipse_Width", "XSecCurve_3", width)
            vsp.SetParmVal(nac_id, "Ellipse_Height", "XSecCurve_0", width-.2)
            vsp.SetParmVal(nac_id, "Ellipse_Height", "XSecCurve_1", width)
            vsp.SetParmVal(nac_id, "Ellipse_Height", "XSecCurve_2", width)
            vsp.SetParmVal(nac_id, "Ellipse_Height", "XSecCurve_3", width)            
            
        else:
            stack_id = vsp.AddGeom("STACK")
            vsp.SetGeomName(stack_id, 'turbofan_'+str(ii+1))
            
            # Origin
            vsp.SetParmVal(stack_id,'X_Location','XForm',x)
            vsp.SetParmVal(stack_id,'Y_Location','XForm',y)
            vsp.SetParmVal(stack_id,'Z_Location','XForm',z)
            vsp.SetParmVal(stack_id,'Abs_Or_Relitive_flag','XForm',vsp.ABS) # misspelling from OpenVSP
            vsp.SetParmVal(stack_id,'Origin','XForm',0.5)            
            
            vsp.CutXSec(stack_id,2) # remove extra default subsurface
            xsecsurf = vsp.GetXSecSurf(stack_id,0)
            vsp.ChangeXSecShape(xsecsurf,1,vsp.XS_CIRCLE)
            vsp.ChangeXSecShape(xsecsurf,2,vsp.XS_CIRCLE)
            vsp.Update()
            vsp.SetParmVal(stack_id, "Circle_Diameter", "XSecCurve_1", width)
            vsp.SetParmVal(stack_id, "Circle_Diameter", "XSecCurve_2", width)
            vsp.SetParmVal(stack_id, "Circle_Diameter", "XSecCurve_3", width)
            vsp.SetParmVal(stack_id, "XDelta", "XSec_1", 0)
            vsp.SetParmVal(stack_id, "XDelta", "XSec_2", length)
            vsp.SetParmVal(stack_id, "XDelta", "XSec_3", 0)
        
        vsp.Update()
        
## @ingroup Input_Output-OpenVSP
def write_vsp_fuselage(fuselage,area_tags, main_wing, fuel_tank_set_ind):
    """This writes a fuselage into OpenVSP format.
    
    Assumptions:
    None

    Source:
    N/A

    Inputs:
    fuselage
      width                                   [m]
      lengths.total                           [m]
      heights.
        maximum                               [m]
        at_quarter_length                     [m]
        at_wing_root_quarter_chord            [m]
        at_three_quarters_length              [m]
      effective_diameter                      [m]
      fineness.nose                           [-] ratio of nose section length to fuselage width
      fineness.tail                           [-] ratio of tail section length to fuselage width
      tag                                     <string>
      OpenVSP_values.  (optional)
        nose.top.angle                        [degrees]
        nose.top.strength                     [-] this determines how much the specified angle influences that shape
        nose.side.angle                       [degrees]
        nose.side.strength                    [-]
        nose.TB_Sym                           <boolean> determines if top angle is mirrored on bottom
        nose.z_pos                            [-] z position of the nose as a percentage of fuselage length (.1 is 10%)
        tail.top.angle                        [degrees]
        tail.top.strength                     [-]
        tail.z_pos (optional, 0.02 default)   [-] z position of the tail as a percentage of fuselage length (.1 is 10%)
    area_tags                                 <dict> used to keep track of all tags needed in wetted area computation           
    main_wing.origin                          [m]
    main_wing.chords.root                     [m]
    fuel_tank_set_index                       <int> OpenVSP object set containing the fuel tanks    

    Outputs:
    Operates on the active OpenVSP model, no direct output

    Properties Used:
    N/A
    """        
    
    width    = fuselage.width
    length   = fuselage.lengths.total
    hmax     = fuselage.heights.maximum
    height1  = fuselage.heights.at_quarter_length
    height2  = fuselage.heights.at_wing_root_quarter_chord 
    height3  = fuselage.heights.at_three_quarters_length
    effdia   = fuselage.effective_diameter
    n_fine   = fuselage.fineness.nose 
    t_fine   = fuselage.fineness.tail  
    
    w_origin = main_wing.origin
    w_c_4    = main_wing.chords.root/4.
    
    # Figure out the location x location of each section, 3 sections, end of nose, wing origin, and start of tail
    
    x1 = n_fine*width/length
    x2 = (w_origin[0]+w_c_4)/length
    x3 = 1-t_fine*width/length
    
    fuse_id = vsp.AddGeom("FUSELAGE") 
    vsp.SetGeomName(fuse_id, fuselage.tag)
    area_tags[fuselage.tag] = ['fuselages',fuselage.tag]

    tail_z_pos = 0.02 # default value
    if 'OpenVSP_values' in fuselage:
        
        # Airfoils should be in Lednicer format
        # i.e. :
        #
        #EXAMPLE AIRFOIL
        # 3. 3. 
        #
        # 0.0 0.0
        # 0.5 0.1
        # 1.0 0.0
        #
        # 0.0 0.0
        # 0.5 -0.1
        # 1.0 0.0
    
        # Note this will fail silently if airfoil is not in correct format
        # check geometry output
        
<<<<<<< HEAD

=======
>>>>>>> 78bb0d6f15ec7400f989dec81cb460b8dd73c7c2
        if n_segments==0:
            if len(wing.Airfoil) != 0:
                xsecsurf = vsp.GetXSecSurf(wing_id,0)
                vsp.ChangeXSecShape(xsecsurf,0,vsp.XS_FILE_AIRFOIL)
                vsp.ChangeXSecShape(xsecsurf,1,vsp.XS_FILE_AIRFOIL)
                xsec1 = vsp.GetXSec(xsecsurf,0)
                xsec2 = vsp.GetXSec(xsecsurf,1)
                vsp.ReadFileAirfoil(xsec1,wing.Airfoil[0].coordinate_file)
                vsp.ReadFileAirfoil(xsec2,wing.Airfoil[0].coordinate_file)
                vsp.Update()
        else: # The wing airfoil is still used for the root segment if the first added segment does not begin there
            # This could be combined with above, but is left here for clarity
            if (len(wing.Airfoil) != 0) and (wing.Segments[0].percent_span_location!=0.):
                xsecsurf = vsp.GetXSecSurf(wing_id,0)
                vsp.ChangeXSecShape(xsecsurf,0,vsp.XS_FILE_AIRFOIL)
                vsp.ChangeXSecShape(xsecsurf,1,vsp.XS_FILE_AIRFOIL)
                xsec1 = vsp.GetXSec(xsecsurf,0)
                xsec2 = vsp.GetXSec(xsecsurf,1)
                vsp.ReadFileAirfoil(xsec1,wing.Airfoil[0].coordinate_file)
                vsp.ReadFileAirfoil(xsec2,wing.Airfoil[0].coordinate_file)
                vsp.Update()
            elif len(wing.Segments[0].Airfoil) != 0:
                xsecsurf = vsp.GetXSecSurf(wing_id,0)
                vsp.ChangeXSecShape(xsecsurf,0,vsp.XS_FILE_AIRFOIL)
                vsp.ChangeXSecShape(xsecsurf,1,vsp.XS_FILE_AIRFOIL)
                xsec1 = vsp.GetXSec(xsecsurf,0)
                xsec2 = vsp.GetXSec(xsecsurf,1)
                vsp.ReadFileAirfoil(xsec1,wing.Segments[0].Airfoil[0].coordinate_file)
                vsp.ReadFileAirfoil(xsec2,wing.Segments[0].Airfoil[0].coordinate_file)
                vsp.Update()                
<<<<<<< HEAD
=======
        
        # for wave drag testing
        fuselage.OpenVSP_ID = fuse_id
>>>>>>> 78bb0d6f15ec7400f989dec81cb460b8dd73c7c2
        
        # Nose
        vsp.SetParmVal(fuse_id,"TopLAngle","XSec_0",vals.nose.top.angle)
        vsp.SetParmVal(fuse_id,"TopLStrength","XSec_0",vals.nose.top.strength)
        vsp.SetParmVal(fuse_id,"RightLAngle","XSec_0",vals.nose.side.angle)
        vsp.SetParmVal(fuse_id,"RightLStrength","XSec_0",vals.nose.side.strength)
        vsp.SetParmVal(fuse_id,"TBSym","XSec_0",vals.nose.TB_Sym)
        vsp.SetParmVal(fuse_id,"ZLocPercent","XSec_0",vals.nose.z_pos)
        
        # Loop for the number of segments left over
        for i_segs in range(1,n_segments+1):  
            
            if (wing.Segments[i_segs-1] == wing.Segments[-1]) and (wing.Segments[-1].percent_span_location == 1.):
                break
            
<<<<<<< HEAD

=======
>>>>>>> 78bb0d6f15ec7400f989dec81cb460b8dd73c7c2
            # Unpack
            dihedral_i = wing.Segments[i_segs-1].dihedral_outboard / Units.deg
            chord_i    = root_chord*wing.Segments[i_segs-1].root_chord_percent
            try:
                twist_i    = wing.Segments[i_segs].twist / Units.deg
                no_twist_flag = False
            except:
                no_twist_flag = True
            sweep_i    = wing.Segments[i_segs-1].sweeps.quarter_chord / Units.deg
            tc_i       = wing.Segments[i_segs-1].thickness_to_chord
            
            # Calculate the local span
            if i_segs == n_segments:
                span_i = span*(1 - wing.Segments[i_segs-1].percent_span_location)/np.cos(dihedral_i*Units.deg)
            else:
                span_i = span*(wing.Segments[i_segs].percent_span_location-wing.Segments[i_segs-1].percent_span_location)/np.cos(dihedral_i*Units.deg)                      
            
            # Insert the new wing section with specified airfoil if available
            if len(wing.Segments[i_segs-1].Airfoil) != 0:
                vsp.InsertXSec(wing_id,i_segs-1+adjust,vsp.XS_FILE_AIRFOIL)
                xsecsurf = vsp.GetXSecSurf(wing_id,0)
                xsec = vsp.GetXSec(xsecsurf,i_segs+adjust)
                vsp.ReadFileAirfoil(xsec, wing.Segments[i_segs-1].Airfoil[0].coordinate_file)                
            else:
                vsp.InsertXSec(wing_id,i_segs-1+adjust,vsp.XS_FOUR_SERIES)
            
            # Set the parms
            vsp.SetParmVal( wing_id,'Span',x_secs[i_segs+adjust],span_i)
            vsp.SetParmVal( wing_id,'Dihedral',x_secs[i_segs+adjust],dihedral_i)
            vsp.SetParmVal( wing_id,'Sweep',x_secs[i_segs+adjust],sweep_i)
            vsp.SetParmVal( wing_id,'Sweep_Location',x_secs[i_segs+adjust],sweep_loc)      
            vsp.SetParmVal( wing_id,'Root_Chord',x_secs[i_segs+adjust],chord_i)
            if not no_twist_flag:
                vsp.SetParmVal( wing_id,'Twist',x_secs[i_segs+adjust],twist_i)
            vsp.SetParmVal( wing_id,'ThickChord',x_sec_curves[i_segs+adjust],tc_i)
            
            if adjust and (i_segs == 1):
                vsp.Update()
                vsp.SetParmVal( wing_id,'Twist',x_secs[1],wing.Segments[i_segs-1].twist / Units.deg)
            
            vsp.Update()
       
        if (n_segments != 0) and (wing.Segments[-1].percent_span_location == 1.):
            tip_chord = root_chord*wing.Segments[-1].root_chord_percent
            vsp.SetParmVal( wing_id,'Tip_Chord',x_secs[n_segments-1+adjust],tip_chord)
            vsp.SetParmVal( wing_id,'ThickChord',x_secs[n_segments-1+adjust],wing.Segments[-1].thickness_to_chord)
            # twist is set in the normal loop

        else:
            pass # use above default
            
<<<<<<< HEAD
    ## Skeleton code for props and pylons can be found in previous commits (~Dec 2016) if desired
    ## This was a place to start and may not still be functional

=======
        vsp.SetParmVal(fuse_id,"AllSym","XSec_4",1)

    vsp.SetParmVal(fuse_id,"Length","Design",length)
    vsp.SetParmVal(fuse_id,"Diameter","Design",width)
    vsp.SetParmVal(fuse_id,"XLocPercent","XSec_1",x1)
    vsp.SetParmVal(fuse_id,"XLocPercent","XSec_2",x2)
    vsp.SetParmVal(fuse_id,"XLocPercent","XSec_3",x3)
    vsp.SetParmVal(fuse_id,"ZLocPercent","XSec_4",tail_z_pos)
    vsp.SetParmVal(fuse_id, "Ellipse_Width", "XSecCurve_1", width)
    vsp.SetParmVal(fuse_id, "Ellipse_Width", "XSecCurve_2", width)
    vsp.SetParmVal(fuse_id, "Ellipse_Width", "XSecCurve_3", width)
    vsp.SetParmVal(fuse_id, "Ellipse_Height", "XSecCurve_1", height1);
    vsp.SetParmVal(fuse_id, "Ellipse_Height", "XSecCurve_2", height2);
    vsp.SetParmVal(fuse_id, "Ellipse_Height", "XSecCurve_3", height3);  
>>>>>>> 78bb0d6f15ec7400f989dec81cb460b8dd73c7c2
    
    if 'Fuel_Tanks' in fuselage:
        for tank in fuselage.Fuel_Tanks:
            write_fuselage_conformal_fuel_tank(fuse_id, tank, fuel_tank_set_ind)    
    
    return area_tags

## @ingroup Input_Output-OpenVSP
def write_wing_conformal_fuel_tank(wing, wing_id,fuel_tank,fuel_tank_set_ind):
    """This writes a conformal fuel tank in a wing.
    
    Assumptions:
    None

    Source:
    N/A

    Inputs:
    wing.Segments.*.percent_span_location       [-]
    wing.spans.projected                        [m]
    wind_id                                     <str>
    fuel_tank.
      inward_offset                             [m]
      start_chord_percent                       [-] .1 is 10%
      end_chord_percent                         [-]
      start_span_percent                        [-]
      end_span_percent                          [-]
      fuel_type.density                         [kg/m^3]
    fuel_tank_set_ind                           <int>

    Outputs:
    Operates on the active OpenVSP model, no direct output

    Properties Used:
    N/A
    """        
    # Unpack
    try:
        offset            = fuel_tank.inward_offset
        chord_trim_max    = 1.-fuel_tank.start_chord_percent
        chord_trim_min    = 1.-fuel_tank.end_chord_percent
        span_trim_max     = fuel_tank.end_span_percent
        span_trim_min     = fuel_tank.start_span_percent  
        density           = fuel_tank.fuel_type.density
    except:
        print('Fuel tank does not contain parameters needed for OpenVSP geometry. Tag: '+fuel_tank.tag)
        return
        
    tank_id = vsp.AddGeom('CONFORMAL',wing_id)
    vsp.SetGeomName(tank_id, fuel_tank.tag)    
    n_segments        = len(wing.Segments.keys())
    if n_segments > 0.:
        seg_span_percents  = np.array([v['percent_span_location'] for (k,v)\
                                       in wing.Segments.iteritems()])
        vsp_segment_breaks = np.linspace(0.,1.,n_segments)
    else:
        seg_span_percents = np.array([0.,1.])
    span              = wing.spans.projected
    
    # Offset
    vsp.SetParmVal(tank_id,'Offset','Design',offset)      
    
    # Fuel tank chord bounds
    vsp.SetParmVal(tank_id,'ChordTrimFlag','Design',1.)
    vsp.SetParmVal(tank_id,'ChordTrimMax','Design',chord_trim_max)
    vsp.SetParmVal(tank_id,'ChordTrimMin','Design',chord_trim_min)
    
    # Fuel tank span bounds
    if n_segments>0:
        span_trim_max = get_vsp_trim_from_SUAVE_trim(seg_span_percents,
                                                     vsp_segment_breaks,  
                                                     span_trim_max)
        span_trim_min = get_vsp_trim_from_SUAVE_trim(seg_span_percents,
                                                     vsp_segment_breaks,
                                                     span_trim_min)
    else:
        pass # no change to span_trim
    
    vsp.SetParmVal(tank_id,'UTrimFlag','Design',1.)
    vsp.SetParmVal(tank_id,'UTrimMax','Design',span_trim_max)
    vsp.SetParmVal(tank_id,'UTrimMin','Design',span_trim_min)  
    
    # Set density
    vsp.SetParmVal(tank_id,'Density','Mass_Props',density)  
    
    # Add to the full fuel tank set
    vsp.SetSetFlag(tank_id, fuel_tank_set_ind, True)
    
    return

## @ingroup Input_Output-OpenVSP
def write_fuselage_conformal_fuel_tank(fuse_id,fuel_tank,fuel_tank_set_ind):
    """This writes a conformal fuel tank in a fuselage.
    
    Assumptions:
    Fuselage is aligned with the x axis

    Source:
    N/A

    Inputs:
    fuse_id                                     <str>
    fuel_tank.
      inward_offset                             [m]
      start_length_percent                      [-] .1 is 10%
      end_length_percent                        [-]
      fuel_type.density                         [kg/m^3]
    fuel_tank_set_ind                           <int>

    Outputs:
    Operates on the active OpenVSP model, no direct output

    Properties Used:
    N/A
    """        
    
    
    #stdout = vsp.cvar.cstdout
    #errorMgr = vsp.ErrorMgrSingleton_getInstance()
    #errorMgr.PopErrorAndPrint(stdout)
    
    # Unpack
    try:
        offset         = fuel_tank.inward_offset
        len_trim_max   = fuel_tank.end_length_percent
        len_trim_min   = fuel_tank.start_length_percent  
        density        = fuel_tank.fuel_type.density
    except:
        print('Fuel tank does not contain parameters needed for OpenVSP geometry. Tag: '+fuel_tank.tag)
        return        
    
    tank_id = vsp.AddGeom('CONFORMAL',fuse_id)
    vsp.SetGeomName(tank_id, fuel_tank.tag)    
    
    # Search for proper x position
    # Get min x
    probe_id = vsp.AddProbe(fuse_id,0,0,0,fuel_tank.tag+'_probe')
    vsp.Update()
    x_id  = vsp.FindParm(probe_id,'X','Measure')
    x_pos = vsp.GetParmVal(x_id)    
    fuse_x_min = x_pos
    vsp.DelProbe(probe_id)
    # Get min x
    probe_id = vsp.AddProbe(fuse_id,0,1,0,fuel_tank.tag+'_probe')
    vsp.Update()
    x_id  = vsp.FindParm(probe_id,'X','Measure')
    x_pos = vsp.GetParmVal(x_id)    
    fuse_x_max = x_pos 
    vsp.DelProbe(probe_id)
    # Search for u values
    x_target_start  = (fuse_x_max-fuse_x_min)*fuel_tank.start_length_percent
    x_target_end    = (fuse_x_max-fuse_x_min)*fuel_tank.end_length_percent
    u_start = find_fuse_u_coordinate(x_target_start, fuse_id, fuel_tank.tag)
    u_end   = find_fuse_u_coordinate(x_target_end, fuse_id, fuel_tank.tag)
    # Offset
    vsp.SetParmVal(tank_id,'Offset','Design',offset)      
    
    # Fuel tank length bounds
    vsp.SetParmVal(tank_id,'UTrimFlag','Design',1.)
    vsp.SetParmVal(tank_id,'UTrimMax','Design',u_end)
    vsp.SetParmVal(tank_id,'UTrimMin','Design',u_start)  
    
    # Set density
    vsp.SetParmVal(tank_id,'Density','Mass_Props',density)  
    
    # Add to the full fuel tank set
    vsp.SetSetFlag(tank_id, fuel_tank_set_ind, True)
    
    return

## @ingroup Input_Output-OpenVSP
def get_vsp_trim_from_SUAVE_trim(seg_span_percents,vsp_segment_breaks,trim):
    """Compute OpenVSP span trim coordinates based on SUAVE coordinates
    
    Assumptions:
    Wing does not have end caps

    Source:
    N/A

    Inputs:
    seg_span_percents   [-] range of 0 to 1
    vsp_segment_breaks  [-] range of 0 to 1
    trim                [-] range of 0 to 1 (SUAVE value)

    Outputs:
    trim                [-] OpenVSP trim value

    Properties Used:
    N/A
    """      
    # Determine max chord trim correction
    y_seg_ind = next(i for i,per_y in enumerate(seg_span_percents) if per_y > trim)
    segment_percent_of_total_span = seg_span_percents[y_seg_ind] -\
        seg_span_percents[y_seg_ind-1]
    remaining_percent_within_segment = trim - seg_span_percents[y_seg_ind-1]
    percent_of_segment = remaining_percent_within_segment/segment_percent_of_total_span
    trim = vsp_segment_breaks[y_seg_ind-1] + \
        (vsp_segment_breaks[y_seg_ind]-vsp_segment_breaks[y_seg_ind-1])*percent_of_segment  
    return trim

## @ingroup Input_Output-OpenVSP
def find_fuse_u_coordinate(x_target,fuse_id,fuel_tank_tag):
    """Determines the u coordinate of an OpenVSP fuselage that matches an x coordinate
    
    Assumptions:
    Fuselage is aligned with the x axis

    Source:
    N/A

    Inputs:
    x_target      [m]
    fuse_id       <str>
    fuel_tank_tag <str>

    Outputs:
    u_current     [-] u coordinate for the requests x position

    Properties Used:
    N/A
    """     
    tol   = 1e-3
    diff  = 1000    
    u_min = 0
    u_max = 1    
    while np.abs(diff) > tol:
        u_current = (u_max+u_min)/2
        probe_id = vsp.AddProbe(fuse_id,0,u_current,0,fuel_tank_tag+'_probe')
        vsp.Update()
        x_id  = vsp.FindParm(probe_id,'X','Measure')
        x_pos = vsp.GetParmVal(x_id) 
        diff = x_target-x_pos
        if diff > 0:
            u_min = u_current
        else:
            u_max = u_current
        vsp.DelProbe(probe_id)
    return u_current<|MERGE_RESOLUTION|>--- conflicted
+++ resolved
@@ -585,10 +585,6 @@
         # Note this will fail silently if airfoil is not in correct format
         # check geometry output
         
-<<<<<<< HEAD
-
-=======
->>>>>>> 78bb0d6f15ec7400f989dec81cb460b8dd73c7c2
         if n_segments==0:
             if len(wing.Airfoil) != 0:
                 xsecsurf = vsp.GetXSecSurf(wing_id,0)
@@ -619,12 +615,9 @@
                 vsp.ReadFileAirfoil(xsec1,wing.Segments[0].Airfoil[0].coordinate_file)
                 vsp.ReadFileAirfoil(xsec2,wing.Segments[0].Airfoil[0].coordinate_file)
                 vsp.Update()                
-<<<<<<< HEAD
-=======
-        
+
         # for wave drag testing
         fuselage.OpenVSP_ID = fuse_id
->>>>>>> 78bb0d6f15ec7400f989dec81cb460b8dd73c7c2
         
         # Nose
         vsp.SetParmVal(fuse_id,"TopLAngle","XSec_0",vals.nose.top.angle)
@@ -640,10 +633,6 @@
             if (wing.Segments[i_segs-1] == wing.Segments[-1]) and (wing.Segments[-1].percent_span_location == 1.):
                 break
             
-<<<<<<< HEAD
-
-=======
->>>>>>> 78bb0d6f15ec7400f989dec81cb460b8dd73c7c2
             # Unpack
             dihedral_i = wing.Segments[i_segs-1].dihedral_outboard / Units.deg
             chord_i    = root_chord*wing.Segments[i_segs-1].root_chord_percent
@@ -695,11 +684,7 @@
         else:
             pass # use above default
             
-<<<<<<< HEAD
-    ## Skeleton code for props and pylons can be found in previous commits (~Dec 2016) if desired
-    ## This was a place to start and may not still be functional
-
-=======
+
         vsp.SetParmVal(fuse_id,"AllSym","XSec_4",1)
 
     vsp.SetParmVal(fuse_id,"Length","Design",length)
@@ -713,8 +698,7 @@
     vsp.SetParmVal(fuse_id, "Ellipse_Width", "XSecCurve_3", width)
     vsp.SetParmVal(fuse_id, "Ellipse_Height", "XSecCurve_1", height1);
     vsp.SetParmVal(fuse_id, "Ellipse_Height", "XSecCurve_2", height2);
-    vsp.SetParmVal(fuse_id, "Ellipse_Height", "XSecCurve_3", height3);  
->>>>>>> 78bb0d6f15ec7400f989dec81cb460b8dd73c7c2
+    vsp.SetParmVal(fuse_id, "Ellipse_Height", "XSecCurve_3", height3);   
     
     if 'Fuel_Tanks' in fuselage:
         for tank in fuselage.Fuel_Tanks:
