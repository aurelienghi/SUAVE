--- conflicted
+++ resolved
@@ -194,22 +194,13 @@
     
     if sol.success == False:
         # use slack constraints  if optimum motor parameters cannot be found 
-<<<<<<< HEAD
-        print('\n Optimal motor design failed. Using slack constraints')
-        sol = minimize(objective, [0.5, 0.1], args=(v , omeg,  etam , Q , io) , method='SLSQP', bounds=bnds, tol=1e-6, constraints=slack_cons) 
-=======
         print('\n Optimum motor design failed. Using slack constraints')
         sol = minimize(objective, [0.5, 0.1], args=(v , omeg,  etam , Q , io) , method='SLSQP', bounds=bnds, tol=1e-6, constraints=slack_cons)
->>>>>>> 7114914f
         
         # use one constraints as last resort if optimum motor parameters cannot be found 
         if sol.success == False:
             print ('\n Slack contraints failed. Using one constraint')
-<<<<<<< HEAD
-            sol = minimize(objective, [10], args=(v , omeg,  etam , Q , io) , method='SLSQP', bounds=bnds, tol=1e-6, constraints= torque_con)         
-=======
             sol = minimize(objective, [10], args=(v , omeg,  etam , Q , io) , method='SLSQP', bounds=bnds, tol=1e-6, constraints= torque_con)
->>>>>>> 7114914f
     
     return sol.x   
   
