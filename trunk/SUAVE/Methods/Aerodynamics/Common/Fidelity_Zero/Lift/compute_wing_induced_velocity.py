--- conflicted
+++ resolved
@@ -43,54 +43,6 @@
     N/A
     """
     # unpack  
-<<<<<<< HEAD
-    ones     = np.atleast_3d(np.ones_like(theta_w))
- 
-    # Prandtl Glauret Transformation for subsonic
-    inv_root_beta = np.zeros_like(mach)
-    mach[mach==1]         = 1.001  
-    inv_root_beta[mach<1] = 1/np.sqrt(1-mach[mach<1]**2)  # note that this applies to all Machs below 1 and does not to take into consideration the common assumtion of no compressibility under mach 0.3   
-    inv_root_beta[mach>1] = 1/np.sqrt(mach[mach>1]**2-1)
-    inv_root_beta = np.atleast_3d(inv_root_beta)
-     
-    XAH   = np.atleast_3d(VD.XAH*inv_root_beta) 
-    YAH   = np.atleast_3d(VD.YAH*ones) 
-    ZAH   = np.atleast_3d(VD.ZAH*ones) 
-    XBH   = np.atleast_3d(VD.XBH*inv_root_beta) 
-    YBH   = np.atleast_3d(VD.YBH*ones) 
-    ZBH   = np.atleast_3d(VD.ZBH*ones) 
-
-    XA1   = np.atleast_3d(VD.XA1*inv_root_beta)
-    YA1   = np.atleast_3d(VD.YA1*ones)
-    ZA1   = np.atleast_3d(VD.ZA1*ones)
-    XA2   = np.atleast_3d(VD.XA2*inv_root_beta)
-    YA2   = np.atleast_3d(VD.YA2*ones)
-    ZA2   = np.atleast_3d(VD.ZA2*ones)
-
-    XB1   = np.atleast_3d(VD.XB1*inv_root_beta)
-    YB1   = np.atleast_3d(VD.YB1*ones)
-    ZB1   = np.atleast_3d(VD.ZB1*ones)
-    XB2   = np.atleast_3d(VD.XB2*inv_root_beta)
-    YB2   = np.atleast_3d(VD.YB2*ones)
-    ZB2   = np.atleast_3d(VD.ZB2*ones) 
-    
-    XC_TE   = np.atleast_3d(VD.XC_TE*inv_root_beta)
-    YC_TE   = np.atleast_3d(VD.YC_TE*ones)
-    ZC_TE   = np.atleast_3d(VD.ZC_TE*ones)    
-    XA_TE   = np.atleast_3d(VD.XA_TE*inv_root_beta)
-    YA_TE   = np.atleast_3d(VD.YA_TE*ones)
-    ZA_TE   = np.atleast_3d(VD.ZA_TE*ones)
-    XB_TE   = np.atleast_3d(VD.XB_TE*inv_root_beta)
-    YB_TE   = np.atleast_3d(VD.YB_TE*ones)
-    ZB_TE   = np.atleast_3d(VD.ZB_TE*ones) 
-    
-    XC    = np.atleast_3d(VD.XC*inv_root_beta)
-    YC    = np.atleast_3d(VD.YC*ones) 
-    ZC    = np.atleast_3d(VD.ZC*ones)  
-    n_w   = VD.n_w
-
-    theta_w = np.atleast_3d(theta_w)   # wake model, use theta_w if setting to freestream, use 0 if setting to airfoil chord like
-=======
     n_cp     = n_sw*n_cw
     n_w      = VD.n_w
 
@@ -127,7 +79,6 @@
     sized_ones = np.ones((np.shape(mach)[0],np.shape(XAH)[-1],np.shape(XAH)[-1]))
     beta_2 = np.atleast_3d(beta_2)
     beta_2 = beta_2*sized_ones
->>>>>>> b262af86
     
     # -------------------------------------------------------------------------------------------
     # Compute velocity induced by horseshoe vortex segments on every control point by every panel
@@ -409,17 +360,9 @@
     return U, V, W
 
     
-<<<<<<< HEAD
-    #DW_mn = DW_mn*MCM
-    #C_mn  = C_mn*MCM
-    
-    
-    return C_mn, DW_mn
-=======
 def supersonic(Z,XSQ1,RO1,XSQ2,RO2,XTY,T,B2,ZSQ,TOLSQ,TOL,TOLSQ2,X1,Y1,X2,Y2,RAD1,RAD2,RTV1,RTV2,CUTOFF,CHORD,RNMAX,EYE,n_cw,n_cp,n_w,RFLAG):
     """  This computes the induced velocities at each control point 
     of the vehicle vortex lattice for supersonic mach numbers
->>>>>>> b262af86
 
     Assumptions: 
     Trailing vortex legs infinity are alligned to freestream
