--- conflicted
+++ resolved
@@ -248,25 +248,7 @@
         res.stability.static.Cm_r[i][0]                     = case_res.stability.Cm_r 
         res.stability.static.Cn_p[i][0]                     = case_res.stability.Cn_p 
         res.stability.static.Cn_q[i][0]                     = case_res.stability.Cn_q 
-        res.stability.static.Cn_r[i][0]                     = case_res.stability.Cn_r       
-        
-<<<<<<< HEAD
-        res.aerodynamics.CL_p[i][0] = case_res.stability.CL_p 
-        res.aerodynamics.CL_q[i][0] = case_res.stability.CL_q
-        res.aerodynamics.CL_r[i][0] = case_res.stability.CL_r 
-        res.aerodynamics.CY_p[i][0] = case_res.stability.CY_p 
-        res.aerodynamics.CY_q[i][0] = case_res.stability.CY_q 
-        res.aerodynamics.CY_r[i][0] = case_res.stability.CY_r
-        res.aerodynamics.Cl_p[i][0] = case_res.stability.Cl_p 
-        res.aerodynamics.Cl_q[i][0] = case_res.stability.Cl_q 
-        res.aerodynamics.Cl_r[i][0] = case_res.stability.Cl_r 
-        res.aerodynamics.Cm_p[i][0] = case_res.stability.Cm_p 
-        #res.aerodynamics.Cm_q[i][0] = case_res.stability.Cm_q 
-        res.aerodynamics.Cm_r[i][0] = case_res.stability.Cm_r 
-        res.aerodynamics.Cn_p[i][0] = case_res.stability.Cn_p 
-        res.aerodynamics.Cn_q[i][0] = case_res.stability.Cn_q 
-        res.aerodynamics.Cn_r[i][0] = case_res.stability.Cn_r 
-=======
+        res.stability.static.Cn_r[i][0]                     = case_res.stability.Cn_r
         res.stability.static.CX_u[i][0]                     = case_res.stability.CX_u
         res.stability.static.CX_v[i][0]                     = case_res.stability.CX_v
         res.stability.static.CX_w[i][0]                     = case_res.stability.CX_w
@@ -302,9 +284,7 @@
         res.stability.static.Cm_r[i][0]                     = case_res.stability.Cm_r
         res.stability.static.Cn_p[i][0]                     = case_res.stability.Cn_p
         res.stability.static.Cn_q[i][0]                     = case_res.stability.Cn_q
-        res.stability.static.Cn_r[i][0]                     = case_res.stability.Cn_r        
->>>>>>> 22ae1751
-        
+        res.stability.static.Cn_r[i][0]                     = case_res.stability.Cn_r
         res.stability.static.neutral_point[i][0]            = case_res.stability.neutral_point
         
         # aero surface forces file 
