--- conflicted
+++ resolved
@@ -3,8 +3,7 @@
 # 
 # Created:  Jul 2015, E. Botero
 # Modified: Feb 2016, T. MacDonald
-# Modified: Apr 2020, M. Clarke
-
+#           Mar 2020, M. Clarke
 # ----------------------------------------------------------------------
 #  Imports
 # ----------------------------------------------------------------------
@@ -14,9 +13,9 @@
 
 # package imports
 import numpy as np
-from SUAVE.Components.Propulsors.Propulsor import Propulsor  
-
-from SUAVE.Core import Data
+from SUAVE.Components.Propulsors.Propulsor import Propulsor
+
+from SUAVE.Core import Data , Units
 
 # ----------------------------------------------------------------------
 #  Network
@@ -55,19 +54,20 @@
             Properties Used:
             N/A
         """             
-        self.motor                   = None
-        self.propeller               = None
-        self.esc                     = None
-        self.avionics                = None
-        self.payload                 = None
-        self.battery                 = None
-        self.nacelle_diameter        = None
-        self.engine_length           = None
-        self.number_of_engines       = None
-        self.voltage                 = None
-        self.thrust_angle            = 0.0
-        self.pitch_command           = 0.0 
-        self.use_surrogate           = False
+        self.motor                     = None
+        self.propeller                 = None
+        self.esc                       = None
+        self.avionics                  = None
+        self.payload                   = None
+        self.battery                   = None
+        self.nacelle_diameter          = None
+        self.engine_length             = None
+        self.number_of_engines         = None
+        self.voltage                   = None
+        self.thrust_angle              = 0.0
+        self.tag                       = 'Battery_Propeller'
+        self.use_surrogate             = False
+        self.generative_design_minimum = 0
     
     # manage process with a driver function
     def evaluate_thrust(self,state):
@@ -161,13 +161,8 @@
                 R_0[i]  = battery_data.R_0_interp(T_cell[i], SOC[i])[0]  
                 
             dV_TH_dt =  np.dot(D,V_Th)
-<<<<<<< HEAD
-            Icell = V_Th/(R_Th * battery.R_growth_factor)  + C_Th*dV_TH_dt  
-            R_0   = R_0 * battery.R_growth_factor 
-=======
             Icell    = V_Th/(R_Th * battery.R_growth_factor)  + C_Th*dV_TH_dt  
             R_0      = R_0 * battery.R_growth_factor 
->>>>>>> b06ebacc
              
             # Voltage under load:
             volts =  n_series*(V_oc - V_Th - (Icell * R_0)) 
@@ -179,22 +174,6 @@
             I_cell     = state.unknowns.battery_current/n_parallel 
             
             # Link Temperature 
-<<<<<<< HEAD
-            battery.cell_temperature = T_cell  
-            battery.initial_thevenin_voltage = V_th0  
-            
-            # Make sure things do not break by limiting current, temperature and current 
-            SOC[SOC < 0.]       = 0.  
-            SOC[SOC > 1.]       = 1.    
-            DOD = 1 - SOC 
-            
-            T_cell[np.isnan(T_cell)] = 30.0 
-            T_cell[T_cell<0.0]  = 0. 
-            T_cell[T_cell>50.0] = 50.
-             
-            I_cell[I_cell<0.0]  = 0.0
-            I_cell[I_cell>8.0]  = 8.0   
-=======
             battery.cell_temperature         = T_cell  
             battery.initial_thevenin_voltage = V_th0  
             
@@ -209,7 +188,6 @@
              
             I_cell[I_cell<0.0]       = 0.0
             I_cell[I_cell>8.0]       = 8.0   
->>>>>>> b06ebacc
             
             # create vector of conditions for battery data sheet response surface for OCV
             pts   = np.hstack((np.hstack((I_cell, T_cell)),DOD  )) # amps, temp, SOC   
@@ -357,14 +335,9 @@
          
         results                     = Data()
         results.thrust_force_vector = F
-<<<<<<< HEAD
-        results.vehicle_mass_rate   = mdot       
-        
-=======
         results.vehicle_mass_rate   = mdot
         
 
->>>>>>> b06ebacc
         return results
     
     
@@ -389,7 +362,7 @@
             N/A
         """                  
         
-        # Here we are going to unpack the unknowns (Cp) provided for this network          
+        # Here we are going to unpack the unknowns (Cp) provided for this network
         segment.state.conditions.propulsion.propeller_power_coefficient = segment.state.unknowns.propeller_power_coefficient
         segment.state.conditions.propulsion.battery_voltage_under_load  = segment.state.unknowns.battery_voltage_under_load
         
@@ -461,8 +434,6 @@
         segment.state.residuals.network[:,1] = v_th_predict[:,0] - v_th_actual[:,0]     
         segment.state.residuals.network[:,2] = SOC_predict[:,0] - SOC_actual[:,0]  
         segment.state.residuals.network[:,3] = Temp_predict[:,0] - Temp_actual[:,0]
-<<<<<<< HEAD
-=======
     
     def unpack_unknowns_linca_charge(self,segment):   
         segment.state.conditions.propulsion.battery_cell_temperature    = segment.state.unknowns.battery_cell_temperature 
@@ -487,7 +458,6 @@
         segment.state.residuals.network[:,0] = v_th_predict[:,0] - v_th_actual[:,0]     
         segment.state.residuals.network[:,1] = SOC_predict[:,0] - SOC_actual[:,0]  
         segment.state.residuals.network[:,2] = Temp_predict[:,0] - Temp_actual[:,0]
->>>>>>> b06ebacc
         
     def unpack_unknowns_linmco(self,segment): 
   
@@ -543,11 +513,7 @@
         segment.state.residuals.network[:,2] =  Temp_predict[:,0] - Temp_actual[:,0] 
 
         
-<<<<<<< HEAD
-        return           
-=======
         return
 
->>>>>>> b06ebacc
     __call__ = evaluate_thrust
 
