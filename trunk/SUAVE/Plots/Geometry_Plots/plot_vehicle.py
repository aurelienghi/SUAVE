--- conflicted
+++ resolved
@@ -272,53 +272,6 @@
                 collection.set_alpha(alpha)
                 axes.add_collection3d(collection)  
     
-<<<<<<< HEAD
- 
-    for propulsor in vehicle.propulsors:    
-        if ('propeller' in propulsor.keys()) or ('rotor' in propulsor.keys()): 
-            try:
-                prop = propulsor.propeller
-            except:
-                prop = propulsor.rotor
-            
-            # ------------------------------------------------------------------------
-            # Generate Propeller Geoemtry  
-            # ------------------------------------------------------------------------
-            
-            # unpack
-            Rt     = prop.tip_radius          
-            Rh     = prop.hub_radius          
-            num_B  = prop.number_of_blades    
-            a_sec  = prop.airfoil_geometry          
-            a_secl = prop.airfoil_polar_stations
-            beta   = prop.twist_distribution         
-            b      = prop.chord_distribution         
-            r      = prop.radius_distribution 
-            MCA    = prop.mid_chord_aligment
-            t      = prop.max_thickness_distribution
-            ta     = -propulsor.thrust_angle
-         
-            n_points  = 10
-            af_pts    = (2*n_points)-1
-            dim       = len(b)
-            num_props = len(prop.origin) 
-            theta     = np.linspace(0,2*np.pi,num_B+1)[:-1]   
-            
-            # create empty arrays for storing geometry
-            G = Data()
-            G.XA1 = np.zeros((dim-1,af_pts))
-            G.YA1 = np.zeros_like(G.XA1)
-            G.ZA1 = np.zeros_like(G.XA1)
-            G.XA2 = np.zeros_like(G.XA1)
-            G.YA2 = np.zeros_like(G.XA1)
-            G.ZA2 = np.zeros_like(G.XA1)
-            G.XB1 = np.zeros_like(G.XA1)
-            G.YB1 = np.zeros_like(G.XA1)
-            G.ZB1 = np.zeros_like(G.XA1)
-            G.XB2 = np.zeros_like(G.XA1)
-            G.YB2 = np.zeros_like(G.XA1)
-            G.ZB2 = np.zeros_like(G.XA1)  
-=======
     return 
 
 
@@ -348,7 +301,6 @@
             propulsor.thrust_angle = propulsor.propeller_thrust_angle     
         except:
             pass 
->>>>>>> 49d6850e
         
         # Generate And Plot Propeller/Rotor Geometry   
         plot_propeller_geometry(axes,prop,propulsor,'propeller') 
